import ttt
import openvoronoi as ovd
import ovdvtk
import time
import vtk

def translate(segs,x,y):
    out = []
    for seg in segs:
        seg2 = []
        for p in seg:
            p2 = []
            p2.append(p[0] + x)
            p2.append(p[1] + y)
            seg2.append(p2)
            #seg2.append(seg[3] + y)
        out.append(seg2)
    return out


def insert_polygon_points(vd, polygon):
    pts=[]
    for p in polygon:
        pts.append( ovd.Point( p[0], p[1] ) )
    id_list = []
    #print "inserting ",len(pts)," point-sites:"
    m=0
    for p in pts:
        id_list.append( vd.addVertexSite( p ) )
        #print " ",m," added vertex ", id_list[ len(id_list) -1 ]
        m=m+1    
    print m," point-sites inserted." #inserting ",len(pts)," point-sites:"
    return id_list

def insert_polygon_segments(vd,id_list):
    j=0
    print "inserting ",len(id_list)," line-segments:"
    for n in range(len(id_list)):
        n_nxt = n+1
        if n==(len(id_list)-1):
            n_nxt=0
        print " ",j,"inserting segement ",id_list[n]," - ",id_list[n_nxt]
        
        if  0: #id_list[n] == 31921: #78238: # 47013:
            vd.debug_on()
            vd.addLineSite( id_list[n], id_list[n_nxt], 2)  # fails:  now 78238/13
            vod.setVDText2([1,1])
            vod.setAll()
            #verts=[id_list[n], id_list[n_nxt], 117443,117445,117460,117454]
            #for v in verts:
            #    print "drawing ",v
                #print vod
                #print dir(vod)
            #    vod.drawVertexIdx(v)
            vod.drawIncidentVertexIds()
            # f4792   f4795
            for v in vd.getFaceVertices(18924):
                vod.drawVertexIdx(v)
            print "PYTHON All DONE."
            #f = ovd.Point(0.055,-0.2437)
            #myscreen.camera.SetPosition(f.x, f.y-float(1)/float(1000), 0.3) 
            #myscreen.camera.SetClippingRange(-(zmult+1)*camPos,(zmult+1)*camPos)
            #myscreen.camera.SetFocalPoint( f.x, f.y, 0)
            myscreen.render()   
            myscreen.iren.Start()
        elif  0: #id_list[n] in [ 78206, 78241, 78225]:
            vd.addLineSite( id_list[n], id_list[n_nxt])
        else:
            #pass
            vd.addLineSite( id_list[n], id_list[n_nxt])
        j=j+1

def modify_segments(segs):
    segs_mod =[]
    for seg in segs:
        first = seg[0]
        last = seg[ len(seg)-1 ]
        assert( first[0]==last[0] and first[1]==last[1] )
        seg.pop()
        seg.reverse()
        segs_mod.append(seg)
        #drawSegment(myscreen, seg)
    return segs_mod
    
def insert_many_polygons(vd,segs):
    polygon_ids =[]
    t_before = time.time()
    for poly in segs:
        poly_id = insert_polygon_points(vd,poly)
        polygon_ids.append(poly_id)
    t_after = time.time()
    pt_time = t_after-t_before
    
    t_before = time.time()
    for ids in polygon_ids:
        insert_polygon_segments(vd,ids)
    
    t_after = time.time()
    seg_time = t_after-t_before
    
    return [pt_time, seg_time]
    
def ttt_segments(text,scale):
    wr = ttt.SEG_Writer()

    # wr.scale = 3
    wr.arc = False
    wr.conic = False
    wr.cubic = False
    wr.conic_biarc_subdivision = 10 # this has no effect?
    wr.conic_line_subdivision = 25 # this increases nr of points 
    wr.cubic_biarc_subdivision = 10 # no effect?
    wr.cubic_line_subdivision = 10 # no effect?
    wr.scale = float(1)/float(scale)
    wr.setFont(3)
    # 0 OK   freeserif
    # 1 OK   freeserif bold
    # 2 err  freeserif italic   (has "VX" overlap!)
    # 3 OK   freeserif bold italic
    # 4  OK  fonts.push_back( "/usr/share/fonts/truetype/freefont/FreeMonoBold.ttf" );
    # 5  err fonts.push_back( "/usr/share/fonts/truetype/freefont/FreeMonoBoldOblique.ttf" );  PPPSolver error?
    # 6  err fonts.push_back( "/usr/share/fonts/truetype/freefont/FreeMonoOblique.ttf" ) error?
    # 7  OK  fonts.push_back( "/usr/share/fonts/truetype/freefont/FreeSans.ttf" );
    # 8  err fonts.push_back( "/usr/share/fonts/truetype/freefont/FreeSansBold.ttf" );
    # 9  err fonts.push_back( "/usr/share/fonts/truetype/freefont/FreeSansBoldOblique.ttf" );
    # 10 err fonts.push_back( "/usr/share/fonts/truetype/freefont/FreeSansOblique.ttf" );
    s3 = ttt.ttt(text,wr) 
    segs = wr.get_segments()
    return segs
    
    
if __name__ == "__main__":  
    #w=2500
    #h=1500
    
    w=1600
    h=1024
    #w=1024
    #h=1024
    myscreen = ovdvtk.VTKScreen(width=w, height=h) 
    ovdvtk.drawOCLtext(myscreen, rev_text=ovd.version() )
    
    w2if = vtk.vtkWindowToImageFilter()
    w2if.SetInput(myscreen.renWin)
    lwr = vtk.vtkPNGWriter()
    lwr.SetInput( w2if.GetOutput() )
    #w2if.Modified()
    #lwr.SetFileName("tux1.png")
    
    scale=1
    far = 1
    camPos = far
    zmult = 3
    myscreen.camera.SetPosition(0, -camPos/float(1000), zmult*camPos) 
    myscreen.camera.SetClippingRange(-(zmult+1)*camPos,(zmult+1)*camPos)
    myscreen.camera.SetFocalPoint(0.0, 0, 0)
    
    scale = 25000
    segs = ttt_segments(  "ABCDEFGHIJKLM", scale)
    segs2 = ttt_segments( "NOPQRSTUVWXYZ", scale)
    segs3 = ttt_segments( "abcdefghijklm", scale)
    #segs3 = ttt_segments( "m", 6400)
    segs4 = ttt_segments( "nopqrstuvwxyz", scale) # NOPQRSTUVWXYZ", 64000)
    segs5 = ttt_segments( "0123456789+-*/", scale)
    #segs = ttt_segments(  "A", 64000)
    #segs2 = ttt_segments( "B", 64000)
    #segs2=[]
    dx =  float(50000)/float(scale)
    xt=-0.3
    segs = translate(segs, xt*dx, 0.05*dx)
    segs = modify_segments(segs)
    
    segs2 = translate(segs2, xt*dx, -0.05*dx)
    segs2 = modify_segments(segs2)
    
    segs3 = translate(segs3, xt*dx, -0.15*dx)
    segs3 = modify_segments(segs3)
    
    segs4 = translate(segs4, xt*dx, -0.22*dx)
    segs4 = modify_segments(segs4)
    
    segs5 = translate(segs5, xt*dx, -0.32*dx)
    segs5 = modify_segments(segs5)
    
    vd = ovd.VoronoiDiagram(far,120)
    print ovd.version()
    
    vod = ovdvtk.VD(myscreen,vd,float(1), textscale=0.01, vertexradius=0.003)
    vod.drawFarCircle()
    #vod.textScale = 0.000002
    vod.textScale = 0.00005
    vod.vertexRadius = 0.0011
    vod.drawVertices=0
    vod.drawVertexIndex=0
    vod.drawGenerators=0
    vod.offsetEdges = 0
    vod.drawNullEdges = 1
    vd.setEdgeOffset(0.00005)
    
    all_segs=segs+segs2 +segs3 +segs4+segs5
    #all_segs=segs
    #all_segs=segs3 #+segs4
    #all_segs = segs3
    times = insert_many_polygons(vd,all_segs)
    vd.check()
    
    #ovd.PolygonInterior( vd.getGraph() , True )
    #ovd.MedialAxis( vd.getGraph() )
    
    vod.setVDText2(times)
    vod.setAll()
    
    #for v in vd.getFaceVertices(14705):
    #    print " drawing ", v
    #    vod.drawVertexIdx(v)
<<<<<<< HEAD
    
=======
>>>>>>> bca82b63
    err = vd.getStat()
    #print err 
    print "got errorstats for ",len(err)," points"
    if len(err)>1:
        minerr = min(err)
        maxerr = max(err)
        print "min error= ",minerr
        print "max error= ",maxerr
        
    print "PYTHON All DONE."

    myscreen.render()   
    #w2if.Modified()
    #lwr.SetFileName("{0}.png".format(Nmax))
    #lwr.Write()
     
    myscreen.iren.Start()<|MERGE_RESOLUTION|>--- conflicted
+++ resolved
@@ -213,10 +213,7 @@
     #for v in vd.getFaceVertices(14705):
     #    print " drawing ", v
     #    vod.drawVertexIdx(v)
-<<<<<<< HEAD
-    
-=======
->>>>>>> bca82b63
+
     err = vd.getStat()
     #print err 
     print "got errorstats for ",len(err)," points"
