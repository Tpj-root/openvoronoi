/*  
 *  Copyright 2010-2012 Anders Wallin (anders.e.e.wallin "at" gmail.com)
 *  
 *  This file is part of OpenVoronoi.
 *
 *  OpenVoronoi is free software: you can redistribute it and/or modify
 *  it under the terms of the GNU General Public License as published by
 *  the Free Software Foundation, either version 3 of the License, or
 *  (at your option) any later version.
 *
 *  OpenVoronoi is distributed in the hope that it will be useful,
 *  but WITHOUT ANY WARRANTY; without even the implied warranty of
 *  MERCHANTABILITY or FITNESS FOR A PARTICULAR PURPOSE.  See the
 *  GNU General Public License for more details.
 *
 *  You should have received a copy of the GNU General Public License
 *  along with OpenVoronoi.  If not, see <http://www.gnu.org/licenses/>.
*/

#include <boost/python.hpp>

#include "voronoidiagram_py.hpp"  
#include "common/point.hpp"
<<<<<<< HEAD
#include "offset_py.hpp"
#include "offset2.hpp"
=======
#include "offset.hpp"
#include "face_offset_py.hpp"
>>>>>>> 4eb84acb
#include "polygon_interior.hpp"
#include "medial_axis.hpp"
#include "island_filter.hpp"

/*
 *  Boost::Python wrapping of voronoi diagram and related classes.
 */

using namespace ovd;

namespace bp = boost::python;

std::string ovd_revision() {
    return VERSION_STRING;
}

BOOST_PYTHON_MODULE(openvoronoi) {
    bp::def("revision", ovd_revision); // why do we have both module.version() and vd.version() ?
    
    bp::class_<VoronoiDiagram >("VoronoiDiagram_base", bp::no_init)
    ;
    bp::class_<HEGraph>("Graph")
    ;
    bp::class_< VoronoiDiagram_py, bp::bases<VoronoiDiagram> >("VoronoiDiagram", bp::no_init)
        .def(bp::init<double, unsigned int>())
        .def("addVertexSite",  &VoronoiDiagram_py::insert_point_site1 ) // (point)
        .def("addVertexSite",  &VoronoiDiagram_py::insert_point_site2 ) // (point, step)
        .def("addLineSite",  &VoronoiDiagram_py::insert_line_site2 ) // takes two arguments
        .def("addLineSite",  &VoronoiDiagram_py::insert_line_site3 ) // takes three arguments (idx1, idx2, step)
        .def("getGenerators",  &VoronoiDiagram_py::getGenerators)
        .def("getEdgesGenerators",  &VoronoiDiagram_py::getEdgesGenerators)
        .def("getVoronoiVertices",  &VoronoiDiagram_py::getVoronoiVertices) 
        .def("getFarVoronoiVertices",  &VoronoiDiagram_py::getFarVoronoiVertices)
        .def("getFarRadius",  &VoronoiDiagram_py::get_far_radius)
        .def("getVoronoiEdges",  &VoronoiDiagram_py::getVoronoiEdges)
        .def("getVoronoiEdgesOffset",  &VoronoiDiagram_py::getVoronoiEdgesOffset)
        .def("numPointSites", &VoronoiDiagram_py::num_point_sites)
        .def("numLineSites", &VoronoiDiagram_py::num_line_sites)
        .def("numVertices", &VoronoiDiagram_py::num_vertices)
        .def("numFaces", &VoronoiDiagram_py::num_faces)
        .def("numSplitVertices", &VoronoiDiagram_py::num_split_vertices)
        .def("__str__", &VoronoiDiagram_py::print)
        .def("version", &VoronoiDiagram_py::version)
        .def("reset_vertex_count", &VoronoiDiagram_py::reset_vertex_count)
        .def("setEdgePoints", &VoronoiDiagram_py::set_edge_points)
        .def("setEdgeOffset", &VoronoiDiagram_py::set_null_edge_offset)
        .def("debug_on", &VoronoiDiagram_py::debug_on)
        .def("check", &VoronoiDiagram_py::check)
        .staticmethod("reset_vertex_count")
        .def("getStat", &VoronoiDiagram_py::getStat)
        .def("filterReset", &VoronoiDiagram_py::filter_reset)
        .def("getFaceStats", &VoronoiDiagram_py::getFaceStats)
        .def("getGraph", &VoronoiDiagram_py::get_graph_reference, bp::return_value_policy<bp::reference_existing_object>())
    ;
    
    bp::enum_<VoronoiVertexStatus>("VoronoiVertexStatus")
        .value("OUT", OUT)   
        .value("IN", IN)
        .value("UNDECIDED", UNDECIDED)
        .value("NEW", NEW)
    ;
    bp::enum_<VoronoiFaceStatus>("VoronoiFaceStatus")
        .value("INCIDENT", INCIDENT)
        .value("NONINCIDENT", NONINCIDENT)
    ;
    bp::enum_<VoronoiEdgeType>("VoronoiEdgeType")
        .value("LINE", LINE)
        .value("LINELINE", LINELINE)
        .value("PARA_LINELINE", PARA_LINELINE)
        .value("OUTEDGE", OUTEDGE)
        .value("PARABOLA", PARABOLA)
        .value("ELLIPSE", ELLIPSE)
        .value("HYPERBOLA", HYPERBOLA)
        .value("SEPARATOR", SEPARATOR)
        .value("LINESITE", LINESITE)
        .value("NULLEDGE", NULLEDGE)
    ;
    bp::class_<Point>("Point") 
        .def(bp::init<double, double>())
        .def(bp::init<Point>())
        .def(bp::other<double>() * bp::self)
        .def(bp::self *  bp::other<double>())
        .def(bp::self -= bp::other<Point>())
        .def(bp::self -  bp::other<Point>())
        .def(bp::self += bp::other<Point>())
        .def(bp::self +  bp::other<Point>())
        .def("norm", &Point::norm)
        .def("normalize", &Point::normalize)
        .def("dot", &Point::dot)
        .def("cross", &Point::cross)
        .def("is_ight", &Point::is_right)
        .def("__str__", &Point::str)
        .def_readwrite("x", &Point::x)
        .def_readwrite("y", &Point::y)
        .def_pickle(point_pickle_suite())
    ;
    bp::class_<Offset_py, boost::noncopyable >("Offset", bp::no_init)
        .def(bp::init<HEGraph&>())
        .def("str", &Offset_py::print )
        .def("offset", &Offset_py::offset_py )
    ; 
    bp::class_<FaceOffset_py, boost::noncopyable >("FaceOffset", bp::no_init)
        .def(bp::init<HEGraph&>())
        .def("offset", &FaceOffset_py::offset_py )
        .def("str", &FaceOffset_py::print )
    ; 
    bp::class_<PolygonInterior, boost::noncopyable >("PolygonInterior", bp::no_init)
        .def(bp::init<HEGraph&, bool>())
    ;
    bp::class_<MedialAxis, boost::noncopyable >("MedialAxis", bp::no_init)
        .def(bp::init<HEGraph&>())
    ; 
    bp::class_<MedialAxisWalk, boost::noncopyable >("MedialAxisWalk", bp::no_init)
        .def(bp::init<HEGraph&>())
        .def("walk", &MedialAxisWalk::walk)
    ;
    bp::class_<IslandFilter, boost::noncopyable >("IslandFilter", bp::no_init)
        .def(bp::init<HEGraph&>())
    ; 
}<|MERGE_RESOLUTION|>--- conflicted
+++ resolved
@@ -21,13 +21,9 @@
 
 #include "voronoidiagram_py.hpp"  
 #include "common/point.hpp"
-<<<<<<< HEAD
+
 #include "offset_py.hpp"
-#include "offset2.hpp"
-=======
-#include "offset.hpp"
-#include "face_offset_py.hpp"
->>>>>>> 4eb84acb
+//#include "face_offset_py.hpp"
 #include "polygon_interior.hpp"
 #include "medial_axis.hpp"
 #include "island_filter.hpp"
@@ -129,11 +125,11 @@
         .def("str", &Offset_py::print )
         .def("offset", &Offset_py::offset_py )
     ; 
-    bp::class_<FaceOffset_py, boost::noncopyable >("FaceOffset", bp::no_init)
-        .def(bp::init<HEGraph&>())
-        .def("offset", &FaceOffset_py::offset_py )
-        .def("str", &FaceOffset_py::print )
-    ; 
+    //bp::class_<FaceOffset_py, boost::noncopyable >("FaceOffset", bp::no_init)
+    //    .def(bp::init<HEGraph&>())
+    //    .def("offset", &FaceOffset_py::offset_py )
+    //    .def("str", &FaceOffset_py::print )
+    //; 
     bp::class_<PolygonInterior, boost::noncopyable >("PolygonInterior", bp::no_init)
         .def(bp::init<HEGraph&, bool>())
     ;
