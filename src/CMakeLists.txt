--- conflicted
+++ resolved
@@ -45,13 +45,9 @@
 
 
 # uncomment one of these to change build-type
-<<<<<<< HEAD
-set(CMAKE_BUILD_TYPE Release)
-# set(CMAKE_BUILD_TYPE Debug)
-=======
+
 # set(CMAKE_BUILD_TYPE Release)
  set(CMAKE_BUILD_TYPE Debug)
->>>>>>> 4cc5756d
 # set(CMAKE_BUILD_TYPE Profile)
 # set(CMAKE_BUILD_TYPE Coverage)
 
