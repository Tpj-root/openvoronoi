--- conflicted
+++ resolved
@@ -270,7 +270,7 @@
     set_target_properties(openvoronoi PROPERTIES PREFIX "") 
     if (NOT APPLE)
     	set_target_properties(openvoronoi PROPERTIES VERSION ${MY_VERSION}) 
-	endif (NOT APPLE)
+    endif (NOT APPLE)
     # this figures out where to install the Python modules
     execute_process(
         COMMAND python -c "from distutils.sysconfig import get_python_lib; print get_python_lib()"
@@ -352,11 +352,7 @@
     COMMAND lcov --directory ./ --zerocounters
     # COMMAND make ExperimentalCoverage
     # COMMAND ctest -D Experimental Coverage -R cpptest
-<<<<<<< HEAD
-    COMMAND ctest -R cpptest -E "cpptest_arc|cpptest_ttt_glyph_big_7|cpptest_ttt_glyph_small_35" # exclude failing tests!
-=======
     COMMAND ctest -R cpptest -E "cpptest_arc\\|cpptest_ttt_glyph_big_7\\|cpptest_ttt_glyph_small_35" # exclude failing tests!
->>>>>>> eec43e7d
     COMMAND lcov --directory ./ --capture  --output-file testcoverage.info # --base-directory ${CMAKE_SOURCE_DIR}
     COMMAND lcov --directory ./ --extract testcoverage.info \"*/openvoronoi*\" --output-file testcoverage_ext.info
     COMMAND genhtml --show-details --prefix \"${CMAKE_SOURCE_DIR}\" --output-directory coverage-report --title OpenVoronoi testcoverage_ext.info
