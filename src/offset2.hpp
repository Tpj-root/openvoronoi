--- conflicted
+++ resolved
@@ -28,10 +28,7 @@
 namespace ovd
 {
 
-<<<<<<< HEAD
-typedef std::vector<HEFace> FaceLoop; // store the t-value too?
-typedef std::vector<FaceLoop> FaceOffsetLoops;
-=======
+
 /// \brief Face and corresponding edges encountered in offset_walk.
 /// From the face and corresponding edges we can later construct the
 /// corresponding OffsetVertex.
@@ -52,7 +49,7 @@
     FaceOffsetLoop(const HEEdge &si, double ti): start_edge(si), t(ti) {}
 };
 typedef std::vector<FaceOffsetLoop> FaceOffsetLoops;
->>>>>>> 4eb84acb
+
 
 // experimental alternative offset approach.
 class FaceOffset {
@@ -234,10 +231,8 @@
     FaceOffset(); // don't use.
     // hold a 0/1 flag for each face, indicating if an offset for this face has been produced or not.
     std::vector<unsigned char> face_done;
-<<<<<<< HEAD
     FaceOffsetLoops offset_list;
-=======
->>>>>>> 4eb84acb
+
 };
 
 
