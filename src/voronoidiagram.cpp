/* 
 *  Copyright 2010-2012 Anders Wallin (anders.e.e.wallin "at" gmail.com)
 *  
 *  This file is part of OpenVoronoi.
 *
 *  OpenVoronoi is free software: you can redistribute it and/or modify
 *  it under the terms of the GNU General Public License as published by
 *  the Free Software Foundation, either version 3 of the License, or
 *  (at your option) any later version.
 *
 *  OpenVoronoi is distributed in the hope that it will be useful,
 *  but WITHOUT ANY WARRANTY; without even the implied warranty of
 *  MERCHANTABILITY or FITNESS FOR A PARTICULAR PURPOSE.  See the
 *  GNU General Public License for more details.
 *
 *  You should have received a copy of the GNU General Public License
 *  along with OpenVoronoi.  If not, see <http://www.gnu.org/licenses/>.
*/

#include <cassert>

#include <boost/foreach.hpp>
#include <boost/math/tools/roots.hpp> // for toms748
#include <boost/tuple/tuple.hpp>
#include <boost/assign/list_of.hpp>

#include "voronoidiagram.hpp"
#include "facegrid.hpp"
#include "checker.hpp"
#include "common/numeric.hpp" // for diangle

namespace ovd {

/// \brief create a VoronoiDiagram
/// \param far is the radius of a circle within which all sites must be located. use far==1.0
/// \param n_bins is the number of bins for FaceGrid, the bucket-search for nearest-neighbors used in insert_point_site()
VoronoiDiagram::VoronoiDiagram(double far, unsigned int n_bins) {
    fgrid = new FaceGrid(far, n_bins); // helper-class for nearest-neighbor search 
    vd_checker = new VoronoiDiagramChecker( g ); // helper-class that checks topology/geometry
     
    vpos = new VertexPositioner( g ); // helper-class that positions vertices
    far_radius=far;
    initialize();
    num_psites=3;
    num_lsites=0;
    num_arc_sites=0;
    reset_vertex_count();
    debug = false;
}

/// \brief delete allocated resources: FaceGrid, checker, positioner
VoronoiDiagram::~VoronoiDiagram() { 
    //std::cout << "~VoronoiDiagram()\n";
    delete fgrid; 
    delete vpos;
    delete vd_checker;
    
    //std::cout << "~VoronoiDiagram() DONE.\n";
}

/// \brief initialize the diagram with three generators
///
/// add one vertex at origo and three vertices at 'infinity' and their associated edges
void VoronoiDiagram::initialize() {
    using namespace boost::assign;
    double far_multiplier = 6;
    // initial generators/sites:
    Point gen1 = Point( 0, 3.0*far_radius );
    Point gen2 = Point( -3.0*sqrt(3.0)*far_radius/2.0, -3.0*far_radius/2.0 );
    Point gen3 = Point( +3.0*sqrt(3.0)*far_radius/2.0, -3.0*far_radius/2.0 );
    // initial vd-vertices
    Point vd1 = Point(            0                 , -3.0*far_radius*far_multiplier    );
    Point vd2 = Point( +3.0*sqrt(3.0)*far_radius*far_multiplier/2.0, +3.0*far_radius*far_multiplier/2.0);
    Point vd3 = Point( -3.0*sqrt(3.0)*far_radius*far_multiplier/2.0, +3.0*far_radius*far_multiplier/2.0);
    // add init vertices
    HEVertex v00 = g.add_vertex( VoronoiVertex( Point(0,0), UNDECIDED, NORMAL, gen1 ) );
    HEVertex v01 = g.add_vertex( VoronoiVertex( vd1, OUT, OUTER, gen3) );
    HEVertex v02 = g.add_vertex( VoronoiVertex( vd2, OUT, OUTER, gen1) );
    HEVertex v03 = g.add_vertex( VoronoiVertex( vd3, OUT, OUTER, gen2) );
    // add initial sites to graph 
    HEVertex vert1 = g.add_vertex( VoronoiVertex( gen1 , OUT, POINTSITE) );
    HEVertex vert2 = g.add_vertex( VoronoiVertex( gen2 , OUT, POINTSITE) );
    HEVertex vert3 = g.add_vertex( VoronoiVertex( gen3 , OUT, POINTSITE) );

    // apex-points on the three edges: 
    HEVertex a1 = g.add_vertex( VoronoiVertex( 0.5*(gen2+gen3), UNDECIDED, APEX, gen2 ) );
    HEVertex a2 = g.add_vertex( VoronoiVertex( 0.5*(gen1+gen3), UNDECIDED, APEX, gen3 ) );
    HEVertex a3 = g.add_vertex( VoronoiVertex( 0.5*(gen1+gen2), UNDECIDED, APEX, gen1 ) );

    // add face 1: v0-v1-v2 which encloses gen3
    HEEdge e1_1 =  g.add_edge( v00 , a1 );    
    HEEdge e1_2 =  g.add_edge( a1 , v01 );   
    HEEdge e2   =  g.add_edge( v01, v02 );
    HEEdge e3_1 =  g.add_edge( v02, a2  ); 
    HEEdge e3_2 =  g.add_edge( a2 , v00 ); 
    HEFace f1   =  g.add_face(); 
    g[f1].site  = new PointSite(gen3,f1, vert3);
    g[f1].status = NONINCIDENT;
    fgrid->add_face( f1, gen3 ); // for grid search
    g.set_next_cycle( list_of(e1_1)(e1_2)(e2)(e3_1)(e3_2) , f1 ,1);

    // add face 2: v0-v02-v03 which encloses gen1
    HEEdge e4_1 = g.add_edge( v00, a2  );
    HEEdge e4_2 = g.add_edge( a2, v02 );
    HEEdge e5   = g.add_edge( v02, v03  );
    HEEdge e6_1 = g.add_edge( v03, a3 );
    HEEdge e6_2 = g.add_edge( a3, v00 ); 
    HEFace f2   =  g.add_face();
    g[f2].site  = new PointSite(gen1,f2, vert1);
    g[f2].status = NONINCIDENT;    
    fgrid->add_face( f2, gen1 );
    g.set_next_cycle( list_of(e4_1)(e4_2)(e5)(e6_1)(e6_2) , f2 ,1);

    // add face 3: v0-v3-v1 which encloses gen2
    HEEdge e7_1 = g.add_edge( v00, a3 );  
    HEEdge e7_2 = g.add_edge( a3 , v03 );   
    HEEdge e8   = g.add_edge( v03, v01 );
    HEEdge e9_1 = g.add_edge( v01, a1  ); 
    HEEdge e9_2 = g.add_edge( a1 , v00 ); 
    HEFace f3   =  g.add_face();
    g[f3].site  = new PointSite(gen2,f3, vert2); // this constructor needs f3...
    g[f3].status = NONINCIDENT;    
    fgrid->add_face( f3, gen2 );
    g.set_next_cycle( list_of(e7_1)(e7_2)(e8)(e9_1)(e9_2) , f3 , 1);    

    // set type. 
    g[e1_1].type = LINE;  g[e1_1].set_parameters(g[f1].site, g[f3].site, false);
    g[e1_2].type = LINE;  g[e1_2].set_parameters(g[f1].site, g[f3].site, true);
    g[e2].type = OUTEDGE; 
    g[e3_1].type = LINE; g[e3_1].set_parameters(g[f2].site, g[f1].site, true);
    g[e3_2].type = LINE; g[e3_2].set_parameters(g[f2].site, g[f1].site, false);
    g[e4_1].type = LINE; g[e4_1].set_parameters(g[f2].site, g[f1].site, false);
    g[e4_2].type = LINE; g[e4_2].set_parameters(g[f2].site, g[f1].site, true);
    g[e5].type = OUTEDGE;
    g[e6_1].type = LINE; g[e6_1].set_parameters(g[f2].site, g[f3].site, false);
    g[e6_2].type = LINE; g[e6_2].set_parameters(g[f2].site, g[f3].site, true);
    g[e7_1].type = LINE; g[e7_1].set_parameters(g[f2].site, g[f3].site, true);
    g[e7_2].type = LINE; g[e7_2].set_parameters(g[f2].site, g[f3].site, false);
    g[e8].type = OUTEDGE;
    g[e9_1].type = LINE; g[e9_1].set_parameters(g[f1].site, g[f3].site, true);
    g[e9_2].type = LINE; g[e9_2].set_parameters(g[f1].site, g[f3].site, false);
    
    // twin edges
    g.twin_edges(e1_1,e9_2);
    g.twin_edges(e1_2,e9_1);
    g[e2].twin = HEEdge(); // the outermost edges have invalid twins
    g[e5].twin = HEEdge();
    g[e8].twin = HEEdge();
    g.twin_edges(e3_1, e4_2);
    g.twin_edges(e3_2, e4_1);
    g.twin_edges(e6_1, e7_2);
    g.twin_edges(e6_2, e7_1);
    
    assert( vd_checker->is_valid() );
}


/// \brief insert a PointSite into the diagram 
///
/// \param p position of site
/// \param step (optional, for debugging) stop at this step
/// \return integer handle to the inserted point. use this integer when inserting lines/arcs with insert_line_site
///
/// \details
/// \attention All PointSite:s must be inserted before any LineSite:s or ArcSite:s are inserted. 
/// \attention It is an error to insert duplicate PointSite:s (i.e. points with the same x,y coordinates)
///
/// All PointSite:s must be inserted before any LineSite:s or ArcSite:s are inserted.
/// This is roughly "algorithm A" from the Sugihara-Iri 1994 paper, page 15/50
///
/// -# find the face that is closest to the new site, see FaceGrid
/// -# among the vertices on the closest face, find the seed vertex, see find_seed_vertex()
/// -# grow the tree of IN-vertices, see augment_vertex_set()
/// -# add new voronoi-vertices on all IN-OUT edges so they becone IN-NEW-OUT, see add_vertices()
/// -# add new face by splitting each INCIDENT face into two parts by inserting a NEW-NEW edge. see add_edges()
/// -# repair the next-pointers of faces that have been modified. see repair_face()
/// -# remove IN-IN edges and IN-NEW edges, see remove_vertex_set()
/// -# reset vertex/face status to be ready for next incremental operation, see reset_status()
int VoronoiDiagram::insert_point_site(const Point& p, int step) {
    num_psites++;
    //int current_step=1;
    assert( p.norm() < far_radius );     // only add vertices within the far_radius circle
    
    HEVertex new_vert = g.add_vertex( VoronoiVertex(p,OUT,POINTSITE) );
    PointSite* new_site =  new PointSite(p);
    new_site->v = new_vert;
    vertex_map.insert( VertexMapPair(g[new_vert].index,new_vert) ); // so that we can find the descriptor later based on its index

    HEVertex v_seed = find_seed_vertex( fgrid->grid_find_closest_face( p ), new_site);
    mark_vertex( v_seed, new_site );
//if (step==current_step) return -1; current_step++;
    augment_vertex_set( new_site ); // grow the tree to maximum size
//if (step==current_step) return -1; current_step++;
    add_vertices( new_site );  // insert new vertices on IN-OUT edges
//if (step==current_step) return -1; current_step++;
    HEFace newface = add_face( new_site );
    g[new_vert].face = newface; // Vertices that correspond to point-sites have their .face property set!
    BOOST_FOREACH( HEFace f, incident_faces ) { // add NEW-NEW edges on all INCIDENT faces
        add_edges(newface, f);
    }
//if (step==current_step) return -1; current_step++;
    repair_face( newface  );
    if (debug) { std::cout << " new face: "; g.print_face( newface ); }
    remove_vertex_set(); // remove all IN vertices and adjacent edges
//if (step==current_step) return -1; current_step++;
    reset_status(); // reset all vertices to UNDECIDED
 
    assert( vd_checker->face_ok( newface ) );
    assert( vd_checker->is_valid() );
 
    return g[new_vert].index;
}

/// \brief insert a LineSite into the diagram
///
/// \param idx1 int handle to startpoint of line-segment
/// \param idx2 int handle to endpoint of line-segment
/// \param step (optional, for debug) stop at step
///
/// \details
/// \attention All PointSite:s must be inserted before any LineSite:s are inserted. 
///   All LineSite:s should be inserted before any ArcSite:s are inserted.
/// \attention It is an error to insert a LineSite that intersects an existing LineSite in the diagram!
///
/// The basic idea of the incremental diagram update is similar to that in insert_point_site().
/// The major differences are:
/// - the handling of null-faces at the endpoints of the LineSite.
/// - addition of ::SEPARATOR edges
/// - addition of ::SPLIT vertices during augment_vertex_set()
/// - removal of ::SPLIT vertices at the end
///
/// The steps of the algorithm are:
/// -# based on \a idx1 and \a idx2, look up the corresponding vertex descriptors. It is an error if these are not found.
/// -# find a seed-vertex
/// -# grow the delete-tree of ::IN vertices.
/// -# create or modify the null-faces at the startpoint and endpoint of the LineSite
/// -# create and add ::LINESITE pseudo-edges
/// -# add ::NEW vertices on all ::IN-::OUT edges.
/// -# add up to four ::SEPARATOR edges, where applicable
/// -# add non-separator edges by calling add_edges() on all ::INCIDENT faces
/// -# repair the next-pointers of faces that have been modified. see repair_face()
/// -# remove IN-IN edges and IN-NEW edges, see remove_vertex_set()
/// -# remove ::SPLIT vertices
/// -# reset vertex/face status to be ready for next incremental operation, see reset_status()
bool VoronoiDiagram::insert_line_site(int idx1, int idx2, int step) {
    num_lsites++;
    int current_step=1;
    // find the vertices corresponding to idx1 and idx2
    HEVertex start=HEVertex(), end=HEVertex();
    boost::tie(start,end) = find_endpoints(idx1,idx2);
    g[start].status=OUT;
    g[end].status=OUT;   
    g[start].zero_dist();
    g[end].zero_dist();
    
    if (debug) std::cout << "insert_line_site( " << g[start].index << " - " << g[end].index << " )\n";
    
    // create a point which is left of src->trg
    // determine k (offset-dir) for this point
    // then we know which site/face is the k==+1 and which is k==-1
    Point src_se = g[start].position;
    Point trg_se = g[end  ].position;
    Point left = 0.5*(src_se+trg_se) + (trg_se-src_se).xy_perp(); // this is used below and in find_null_face()
    #ifndef NDEBUG
    bool linesite_k_sign = left.is_right(src_se,trg_se); 
    #endif
    
if (step==current_step) return false; current_step++;

    LineSite* pos_site;
    LineSite* neg_site;
    assert(!linesite_k_sign);
    // 2012-03-20: coverage testing shows this never happens:
    //if ( linesite_k_sign ) {
    //    pos_site = new LineSite( g[start].position, g[end  ].position , +1);
    //    neg_site = new LineSite( g[end  ].position, g[start].position , -1);
    //} else {
    pos_site = new LineSite( g[end  ].position, g[start].position , +1);
    neg_site = new LineSite( g[start].position, g[end  ].position , -1);
    //}

if (step==current_step) return false; current_step++;

    HEFace seed_face = g[start].face; // assumes this point-site has a face!
    
    // on the face of start-point, find the seed vertex
    HEVertex v_seed = find_seed_vertex(seed_face, pos_site ) ;
    if (debug) std::cout << " start face seed  = " << g[v_seed].index << "\n";
    mark_vertex( v_seed, pos_site  );

if (step==current_step) return false; current_step++;

    augment_vertex_set( pos_site  ); // it should not matter if we use pos_site or neg_site here
    // todo(?) sanity checks:
    // check that end_face is INCIDENT? 
    // check that tree (i.e. v0) includes end_face_seed ?
    if (debug) { std::cout << " delete-set |v0|="<< v0.size() <<" : ";  g.print_vertices(v0); }

if (step==current_step) return false; current_step++;

    // process the null-faces here
    HEVertex seg_start, seg_end; // new segment end-point vertices. these are created here.
    HEFace start_null_face, end_null_face; // either existing or new null-faces at endpoints
    HEVertex pos_sep_start = HEVertex(); // optional positive separator vertex at start
    HEVertex neg_sep_start = HEVertex(); // optional negative separator vertex at start 
    HEVertex pos_sep_end = HEVertex();   // optional positive separator vertex at end
    HEVertex neg_sep_end = HEVertex();   // optional negative separator vertex at end
    HEFace start_to_null = g.HFace(); // when a point-site completely disappears, we "null" the face belonging to this pointsite
    HEFace   end_to_null = g.HFace();
    // returns new seg_start/end vertices, new or existing null-faces, and separator endpoints (if separators should be added)
    Point dir2 = g[start].position - g[end].position;
    Point dir1 = g[end].position - g[start].position;
    boost::tie(seg_start, start_null_face, pos_sep_start, neg_sep_start, start_to_null) = find_null_face(start, end  , left, dir1, pos_site);
    boost::tie(seg_end  , end_null_face  , pos_sep_end  , neg_sep_end  , end_to_null  ) = find_null_face(end  , start, left, dir2, pos_site);

    // now safe to set the zero-face edge
    // in the collinear case, set the edge for the face that "disappears" to a null edge
    if (start_to_null!=g.HFace())
        g[start_to_null].edge = g[start_null_face].edge; 
    if (end_to_null!=g.HFace())
        g[end_to_null].edge = g[end_null_face].edge; 

if (step==current_step) return false; current_step++;
    // create LINESITE pseudo edges and faces
    HEFace pos_face, neg_face; 
    HEEdge pos_edge, neg_edge;
    {
        // 2012-03-20: coverage-testing shows this never happens!
        //if ( linesite_k_sign ) {
        //    boost::tie(pos_edge, neg_edge) = g.add_twin_edges( seg_start,   seg_end );
        //    g[pos_edge].inserted_direction = true;
        //    g[neg_edge].inserted_direction = false;
        //} else {
        assert(!linesite_k_sign);
            boost::tie( pos_edge, neg_edge) = g.add_twin_edges( seg_end  ,seg_start );
            g[pos_edge].inserted_direction = false;
            g[neg_edge].inserted_direction = true;
        //}
        g[pos_edge].type = LINESITE;
        g[neg_edge].type = LINESITE;
        g[pos_edge].k = +1;
        g[neg_edge].k = -1;
        pos_face = add_face( pos_site ); //  this face to the left of start->end edge    
        neg_face = add_face( neg_site ); //  this face is to the left of end->start edge
        g[pos_face].edge = pos_edge;
        g[neg_face].edge = neg_edge;
        g[pos_edge].face = pos_face;
        g[neg_edge].face = neg_face;
        
        // associate sites with LINESITE edges
        pos_site->e = pos_edge;
        neg_site->e = neg_edge;
        
        if (debug) std::cout << "created faces: pos_face=" << pos_face << " neg_face=" << neg_face << "\n";   
    }

if (step==current_step) return false; current_step++;

    add_vertices( pos_site );  // add NEW vertices on all IN-OUT edges.

if (step==current_step) return false; current_step++;

    { // add SEPARATORS
        // find SEPARATOR targets first
        typedef boost::tuple<HEEdge, HEVertex, HEEdge,bool> SepTarget;
        SepTarget pos_start_target, neg_start_target;
        pos_start_target = find_separator_target( g[start].face , pos_sep_start);
        neg_start_target = find_separator_target( g[start].face , neg_sep_start);
        
        // add positive separator edge at start
        add_separator( g[start].face , start_null_face, pos_start_target, pos_sep_start, g[pos_face].site , g[neg_face].site );
        
if (step==current_step) return false; current_step++;
        
        // add negative separator edge at start
        add_separator( g[start].face , start_null_face, neg_start_target, neg_sep_start, g[pos_face].site , g[neg_face].site );
        g[ g[start].face ].status = NONINCIDENT; // face is now done.
        assert( vd_checker->face_ok( g[start].face ) );
        
if (step==current_step) return false; current_step++;

        SepTarget pos_end_target, neg_end_target;
        pos_end_target = find_separator_target( g[end].face ,  pos_sep_end);
        neg_end_target = find_separator_target( g[end].face , neg_sep_end);
        // add positive separator edge at end
        add_separator( g[end].face , end_null_face, pos_end_target, pos_sep_end, g[pos_face].site , g[neg_face].site );
        
if (step==current_step) return false; current_step++;
        
        // add negative separator edge at end
        add_separator( g[end].face , end_null_face, neg_end_target, neg_sep_end, g[pos_face].site , g[neg_face].site );
        g[ g[end].face ].status = NONINCIDENT;
        assert( vd_checker->face_ok( g[end].face ) );

        if(debug) std::cout << "all separators  done.\n";
    } // end SEPARATORS

if (step==current_step) return false; current_step++;

// add non-separator edges by calling add_edges on all INCIDENT faces
    {
        if(debug) std::cout << "adding edges.\n";
        BOOST_FOREACH( HEFace f, incident_faces ) {
            if ( g[f].status == INCIDENT )  {// end-point faces already dealt with in add_separator()
                if(debug) { 
                    std::cout << " add_edges f= " << f << "\n";
                    g.print_face(f);
                }
                add_edges( pos_face, f, neg_face, std::make_pair(seg_start,seg_end)); // each INCIDENT face is split into two parts: newface and f
            }
        }
        if(debug) std::cout << "adding edges. DONE.\n";
    }

if (step==current_step) return false; current_step++;

// new vertices and edges inserted. remove the delete-set, repair faces.

    remove_vertex_set();

    if (debug) { std::cout << "will now repair pos/neg faces: " << pos_face << " " << neg_face << "\n"; }

    repair_face( pos_face, std::make_pair(seg_start,seg_end), 
                           std::make_pair(start_to_null,end_to_null),
                           std::make_pair(start_null_face,end_null_face) );
    assert( vd_checker->face_ok( pos_face ) );

    repair_face( neg_face, std::make_pair(seg_start,seg_end), 
                           std::make_pair(start_to_null,end_to_null),
                           std::make_pair(start_null_face,end_null_face) );
    assert( vd_checker->face_ok( neg_face ) );
    if (debug) { std::cout << "faces repaired.\n"; }

if (step==current_step) return false; current_step++;

    // we are done and can remove split-vertices
    BOOST_FOREACH(HEFace f, incident_faces) {
        remove_split_vertex(f);
    }
    reset_status();


    assert( vd_checker->face_ok( start_null_face ) );
    assert( vd_checker->face_ok( end_null_face ) );
    assert( vd_checker->face_ok( pos_face ) );
    assert( vd_checker->face_ok( neg_face ) );    
    assert( vd_checker->is_valid() );

    return true; 
}

void VoronoiDiagram::insert_arc_site(int idx1, int idx2, const Point& center, bool cw, int step) {
    num_arc_sites++;
    int current_step=1;
    // find the vertices corresponding to idx1 and idx2
    HEVertex start=HEVertex(), end=HEVertex();
    boost::tie(start,end) = find_endpoints(idx1,idx2);
    g[start].status=OUT;
    g[end].status=OUT;   
    g[start].zero_dist();
    g[end].zero_dist();
    double radius = (g[start].position - center).norm();
    if (debug) {
        std::cout << "insert_arc_site( " << g[start].index << " - " << g[end].index << "," ;
        std::cout << " c= " << center << ", cw= " << cw;
        std::cout << " )\n";
        std::cout << " radius= " << radius << "\n";
    }
if (step==current_step) return; current_step++;
    
    ArcSite* pos_site;
    ArcSite* neg_site;
    if (cw) {
        pos_site = new ArcSite( g[end  ].position, g[start].position , center, cw);
        neg_site = new ArcSite( g[start].position, g[end  ].position , center, !cw);
    } else {
        pos_site = new ArcSite( g[start].position, g[end].position , center, !cw);
        neg_site = new ArcSite( g[end].position, g[start].position , center, cw);
    }
    
    if (debug) {
        std::cout << " pos site =  " << pos_site->str2() << "\n";
        std::cout << " neg site =  " << neg_site->str2() << "\n";
    }
if (step==current_step) return; current_step++;

    HEFace seed_face = g[start].face; // assumes this point-site has a face!
    // on the face of start-point, find the seed vertex
    HEVertex v_seed = find_seed_vertex(seed_face, pos_site ) ;
    if (debug) std::cout << " start face seed  = " << g[v_seed].index << "\n";
    mark_vertex( v_seed, pos_site  );

if (step==current_step) return; current_step++;
    
    augment_vertex_set( pos_site  ); // it should not matter if we use pos_site or neg_site here
    // todo(?) sanity checks:
    // check that end_face is INCIDENT? 
    // check that tree (i.e. v0) includes end_face_seed ?
    if (debug) { std::cout << " delete-set |v0|="<< v0.size() <<" : ";  g.print_vertices(v0); }

if (step==current_step) return; current_step++;
    // process the null-faces here
    HEVertex seg_start, seg_end; // new segment end-point vertices. these are created here.
    HEFace start_null_face, end_null_face; // either existing or new null-faces at endpoints
    HEVertex pos_sep_start = HEVertex(); // optional positive separator vertex at start
    HEVertex neg_sep_start = HEVertex(); // optional negative separator vertex at start 
    HEVertex pos_sep_end = HEVertex();   // optional positive separator vertex at end
    HEVertex neg_sep_end = HEVertex();   // optional negative separator vertex at end
    HEFace start_to_null = g.HFace(); // when a point-site completely disappears, we "null" the face belonging to this pointsite
    HEFace   end_to_null = g.HFace();
    Point src_se = g[start].position;
    Point trg_se = g[end  ].position;

    Point left = 0.5*(src_se+trg_se) + (trg_se-src_se).xy_perp(); // this is used below and in find_null_face()
    // returns new seg_start/end vertices, new or existing null-faces, and separator endpoints (if separators should be added)
    Point dir1,dir2;
    if (cw) {
        dir1 = (g[start].position - center).xy_perp();
        dir2 = -1*(g[end].position - center).xy_perp();
    } else {
        dir1 = -1*(g[start].position - center).xy_perp();
        dir2 = (g[end].position - center).xy_perp();
    }
    boost::tie(seg_start, start_null_face, pos_sep_start, neg_sep_start, start_to_null) = find_null_face(start, end  , left, dir1, pos_site);
    boost::tie(seg_end  , end_null_face  , pos_sep_end  , neg_sep_end  , end_to_null  ) = find_null_face(end  , start, left, dir2, pos_site);

    // now safe to set the zero-face edge
    // in the collinear case, set the edge for the face that "disappears" to a null edge
    if (start_to_null!=g.HFace())
        g[start_to_null].edge = g[start_null_face].edge; 
    if (end_to_null!=g.HFace())
        g[end_to_null].edge = g[end_null_face].edge; 

if (step==current_step) return; current_step++;
    // create pseudo edges and faces
    HEFace pos_face, neg_face; 
    HEEdge pos_edge, neg_edge;
    {
        if (cw)
            boost::tie( pos_edge, neg_edge) = g.add_twin_edges( seg_end  ,seg_start );
        else
            boost::tie( neg_edge, pos_edge) = g.add_twin_edges( seg_end  ,seg_start );

        g[pos_edge].inserted_direction = false;
        g[neg_edge].inserted_direction = true;
        g[pos_edge].type = ARCSITE;
        g[neg_edge].type = ARCSITE;
        g[pos_edge].k = +1;
        g[neg_edge].k = -1;
        pos_face = add_face( pos_site ); //  this face to the left of start->end edge    
        neg_face = add_face( neg_site ); //  this face is to the left of end->start edge
        g[pos_face].edge = pos_edge;
        g[neg_face].edge = neg_edge;
        g[pos_edge].face = pos_face;
        g[neg_edge].face = neg_face;
        
        //if (debug) std::cout << "created ARCSITE edge " << g[seg_end].index << " -[f" <<  << "]- << g[seg_start].index << "\n";  
        
        // associate sites with ARCSITE edges
        pos_site->e = pos_edge;
        neg_site->e = neg_edge;
        
        if (debug) std::cout << "created faces: pos_face=" << pos_face << " neg_face=" << neg_face << "\n";   
    }

if (step==current_step) return; current_step++;

    add_vertices( pos_site );  // add NEW vertices on all IN-OUT edges.
    
if (step==current_step) return; current_step++;

    { // add SEPARATORS
    
        // find SEPARATOR targets first
        typedef boost::tuple<HEEdge, HEVertex, HEEdge,bool> SepTarget;
        SepTarget pos_start_target, neg_start_target;
        pos_start_target = find_separator_target( g[start].face , pos_sep_start);
        neg_start_target = find_separator_target( g[start].face , neg_sep_start);
        
        // add positive separator edge at start
        add_separator( g[start].face , start_null_face, pos_start_target, pos_sep_start, g[pos_face].site , g[neg_face].site );
        
if (step==current_step) return; current_step++;
        
        // add negative separator edge at start
        add_separator( g[start].face , start_null_face, neg_start_target, neg_sep_start, g[pos_face].site , g[neg_face].site );
        g[ g[start].face ].status = NONINCIDENT; // face is now done.
        assert( vd_checker->face_ok( g[start].face ) );
        
if (step==current_step) return; current_step++;

        SepTarget pos_end_target, neg_end_target;
        pos_end_target = find_separator_target( g[end].face ,  pos_sep_end);
        neg_end_target = find_separator_target( g[end].face , neg_sep_end);
        // add positive separator edge at end
        add_separator( g[end].face , end_null_face, pos_end_target, pos_sep_end, g[pos_face].site , g[neg_face].site );
        
if (step==current_step) return; current_step++;
        
        // add negative separator edge at end
        add_separator( g[end].face , end_null_face, neg_end_target, neg_sep_end, g[pos_face].site , g[neg_face].site );
        g[ g[end].face ].status = NONINCIDENT;
        assert( vd_checker->face_ok( g[end].face ) );

        if(debug) std::cout << "all separators  done.\n";
    } // end SEPARATORS

if (step==current_step) return; current_step++;
// add non-separator edges by calling add_edges on all INCIDENT faces
    {
        if(debug) std::cout << "adding edges.\n";
        BOOST_FOREACH( HEFace f, incident_faces ) {
            if ( g[f].status == INCIDENT )  {// end-point faces already dealt with in add_separator()
                if(debug) { 
                    std::cout << " add_edges f= " << f << "\n";
                    g.print_face(f);
                }
                add_edges( pos_face, f, neg_face, std::make_pair(seg_start,seg_end)); // each INCIDENT face is split into two parts: newface and f
            }
        }
        if(debug) std::cout << "adding edges. DONE.\n";
    }

if (step==current_step) return; current_step++;

// new vertices and edges inserted. remove the delete-set, repair faces.

    remove_vertex_set();

    if (debug) { std::cout << "will now repair pos/neg faces: " << pos_face << " " << neg_face << "\n"; }

    repair_face( pos_face, std::make_pair(seg_start,seg_end), 
                           std::make_pair(start_to_null,end_to_null),
                           std::make_pair(start_null_face,end_null_face) );
    assert( vd_checker->face_ok( pos_face ) );

    repair_face( neg_face, std::make_pair(seg_start,seg_end), 
                           std::make_pair(start_to_null,end_to_null),
                           std::make_pair(start_null_face,end_null_face) );
    assert( vd_checker->face_ok( neg_face ) );
    if (debug) { std::cout << "faces repaired.\n"; }

if (step==current_step) return; current_step++;

    // we are done and can remove split-vertices
    BOOST_FOREACH(HEFace f, incident_faces) {
        remove_split_vertex(f);
    }
    reset_status();


    assert( vd_checker->face_ok( start_null_face ) );
    assert( vd_checker->face_ok( end_null_face ) );
    assert( vd_checker->face_ok( pos_face ) );
    assert( vd_checker->face_ok( neg_face ) );    
    assert( vd_checker->is_valid() );

    //return true; 

}

/// \brief find vertex descriptors corresponding to \a idx1 and \a idx2
// given indices idx1 and idx2, return the corresponding vertex descriptors
// the vertex_map is populated in insert_point_site()
std::pair<HEVertex,HEVertex> VoronoiDiagram::find_endpoints(int idx1, int idx2) {
    std::map<int,HEVertex>::iterator it_start, it_end;
    it_start = vertex_map.find(idx1);
    it_end = vertex_map.find(idx2);
    assert( it_start != vertex_map.end() && it_end != vertex_map.end() ); // we must find idx1 and idx2 in the map
    return std::make_pair( it_start->second, it_end->second);
}


/// \brief prepare null-face 
// next_edge lies on an existing null face
// - Here we either insert a NEW NORMAL or SEPPOINT in the edge
// - OR we push and convert an existing vertex.
// the next_prev flag indicates if we are dealing with the next edge from the new segment-endpoint next_prev=true
// or if we are dealing with the previous edge (next_prev=false)
std::pair<HEVertex,HEFace> VoronoiDiagram::process_null_edge(Point dir, HEEdge next_edge , bool k3, bool next_prev) {
    assert( g[next_edge].type == NULLEDGE );
    HEVertex trg = g.target(next_edge);
    HEVertex src = g.source(next_edge);
    
    HEVertex adj = next_prev ? trg : src; // this is the vertex adjacent to the end-point, on the null face
    assert( g[ next_prev ? src : trg ].type == ENDPOINT );  // this is the end-point of the segment we are inserting
    
    HEVertex sep_point = HEVertex();
    double dir_mult = next_prev ? +1 : -1;
    Point   sep_dir = dir.xy_perp()*dir_mult;
    double sep_alfa = numeric::diangle(sep_dir.x,sep_dir.y); // alfa of potential SEPPOINT

    double new_k3; // k3-value of a new or pushed vertex
    if (next_prev) {
        new_k3 = k3 ? +1 : -1; 
    } else {
        new_k3 = k3 ? -1 : +1;
    }
    
    if (debug) { std::cout << "process_null_edge() next_prev=" << next_prev << " e="; g.print_edge(next_edge); }
    
    if ( g[adj].type == ENDPOINT ) { // target is endpoint
        // insert a normal vertex, positioned at mid-alfa between src/trg.
        HEVertex new_v = g.add_vertex( VoronoiVertex(g[src].position,NEW,NORMAL,g[src].position) );
        double mid = numeric::diangle_mid( g[src].alfa, g[trg].alfa  );
        g[new_v].alfa = mid;
        modified_vertices.insert(new_v);
        g.add_vertex_in_edge( new_v, next_edge);
        g[new_v].k3=new_k3;

        if (debug) {
            std::cout << " e.trg=(ENDPOINT) \n";
            std::cout << " added NEW NORMAL vertex " << g[new_v].index << " in edge "; g.print_edge(next_edge);
        }
        return std::make_pair(HEVertex(), g.HFace() );
        
    } else {
        // Not an ENDPOINT vertex.
        assert( g[adj].type != ENDPOINT );
        double mid(0);
        bool seppoint_pred(false);
        bool parallel_pred(false);
        
        // set the two predicates 
        if (next_prev) {
            HEEdge next_next = g[next_edge].next; 
            HEEdge next_previous = g.previous_edge(next_edge);
            HEVertex next_trg = g.target(next_next); // source
            mid = numeric::diangle_mid( g[src].alfa, g[next_trg].alfa  ); // prev_src, trg
            seppoint_pred = ( g[next_trg].type != ENDPOINT );
            if (debug) {
                std::cout << " next edge : "; g.print_edge(next_edge);
                std::cout << " next_previous edge : "; g.print_edge(next_previous);
            }
            HEVertex next_out_trg;
            bool next_out_found = null_vertex_target( g.target(next_edge) , next_out_trg ); 
            HEVertex prev_out_trg;
            bool prev_out_found = null_vertex_target( g.source(next_previous), prev_out_trg ); 
            if (next_out_found && prev_out_found) {
                if (debug) std::cout << " " << g[g.target(next_edge)].index << " has out-vertex " << g[next_out_trg].index << " status=" << g[next_out_trg].status << "\n";
                if (debug) std::cout << " " << g[g.source(next_previous)].index << " has out-vertex " << g[prev_out_trg].index << " status=" << g[prev_out_trg].status << "\n";
            
                parallel_pred = ( ( ( g[ next_out_trg ].status == OUT ) || ( g[ next_out_trg ].status == NEW ) ) &&
                                  ( ( g[ prev_out_trg ].status == OUT ) || ( g[ prev_out_trg ].status == NEW ) )
                                );
            }
        } else {
            HEEdge prev_prev = g.previous_edge(next_edge);
            HEEdge next_next2 = g[next_edge].next;
            HEVertex prev_src = g.source(prev_prev);
            mid = numeric::diangle_mid( g[prev_src].alfa, g[trg].alfa  );
            seppoint_pred = ( g[prev_src].type != ENDPOINT );

            HEVertex next_out_trg2;
            bool next_out_found2 = null_vertex_target( g.source(next_edge), next_out_trg2 ); 
            HEVertex prev_out_trg2;
            bool prev_out_found2 = null_vertex_target( g.target(next_next2), prev_out_trg2 );
            if (next_out_found2 && prev_out_found2) { 
                if (debug) std::cout << " " << g[g.source(next_edge)].index << " has out-vertex " << g[next_out_trg2].index << " status=" << g[next_out_trg2].status << "\n";
                if (debug) std::cout << " " << g[g.target(next_next2)].index << " has out-vertex " << g[prev_out_trg2].index << " status=" << g[prev_out_trg2].status << "\n";
      
                parallel_pred = ( ( ( g[ next_out_trg2 ].status == OUT ) || ( g[ next_out_trg2 ].status == NEW ) ) &&
                                  ( ( g[ prev_out_trg2 ].status == OUT ) || ( g[ prev_out_trg2 ].status == NEW ) )
                                );
            }

        } // predicates now set.

        // parallel line-segments case
        if ( parallel_pred && g[adj].type == SEPPOINT ) {
            if (debug)  { std::cout << " identical SEPPOINT case!\n";
                std::cout << " old alfa pred " << (sep_alfa == g[adj].alfa) << "\n";
            }
            // assign face of separator-edge
            // mark separator target NEW
            HEEdge sep_edge=HEEdge();
            BOOST_FOREACH(HEEdge e, g.out_edge_itr(adj) ) {
                assert( g.source(e) == adj );
                if ( g[e].type == SEPARATOR )
                    sep_edge = e;
            }
            assert(sep_edge!=HEEdge()); 
            if (debug) { std::cout << " existing SEPARATOR is "; g.print_edge(sep_edge); }
            HEEdge sep_twin = g[sep_edge].twin;
            HEFace sep_face =  g[sep_edge].face;
            Site* sep_site = g[sep_face].site;
            HEFace sep_twin_face = g[sep_twin].face;
            Site* sep_twin_site = g[sep_twin_face].site;
            HEEdge pointsite_edge;
            if (sep_site->isPoint() ) {
                if (debug) { std::cout << " PointSite SEPARATOR is "; g.print_edge(sep_edge); }
                pointsite_edge = sep_edge;
            }  else if (sep_twin_site->isPoint() ) {
                if (debug) { std::cout << " PointSite SEPARATOR is "; g.print_edge(sep_twin); }
                pointsite_edge = sep_twin;
            }
            
            // set the separator target to NEW
            HEVertex sep_target = g.target(sep_edge);
            g[sep_target].status = NEW;
            g[sep_target].k3 = new_k3;
            modified_vertices.insert(sep_target);
            
            return std::make_pair( HEVertex(), g[pointsite_edge].face ); // no new separator-point returned
        }

        HEVertex adj_out;
        bool adj_out_found = null_vertex_target(adj, adj_out);
        if (!adj_out_found) { exit(-1); }
        
        if (debug) std::cout << " " << g[adj].index << " has out-vertex " << g[adj_out].index << " status=" << g[adj_out].status << "\n";
        if ( g[adj_out].status == OUT || g[adj_out].status == UNDECIDED) {
            if (debug) {
                std::cout << " inserting SEPPOINT in edge: "; g.print_edge(next_edge);
                std::cout << "   src alfa = " << g[src].alfa << "\n";
                std::cout << "   SEP==src alfa? = " << (g[src].alfa == sep_alfa) << "\n";
                std::cout << "   SEP alfa = " << sep_alfa << "\n";
                std::cout << "   trg alfa = " << g[trg].alfa << "\n"; 
            }
            sep_point = add_separator_vertex(src, next_edge, sep_dir);
            g[sep_point].k3 = new_k3;
            return std::make_pair( sep_point, g.HFace() );
        } else {
            // target is not endpoint so we push and convert the vertex

            if ( seppoint_pred  ) { 
                // the pushed vertex becomes a SEPPOINT
                if (debug) {
                    std::cout << " pushed vertex " << g[adj].index << " becomes SEPPOINT, ";
                    std::cout << "   sep_alfa = " << sep_alfa << "\n";
                }
                g[adj].alfa = sep_alfa;
                g[adj].type = SEPPOINT;
                g[adj].status = NEW;
                sep_point = adj;
            } else {
                // otherwise it becomes a normal NEW vertex
                if (debug) std::cout << " pushed vertex " << g[adj].index << " becomes NORMAL\n";
                g[adj].alfa = mid;
                g[adj].type = NORMAL;
                g[adj].status = NEW;
            }
            g[adj].k3 = new_k3;
            modified_vertices.insert(adj);
            return std::make_pair( sep_point, g.HFace() );
        }
    }
}

/// \brief add a ::SEPPOINT vertex into the given null-edge
///
/// \param endp the endpoint corresponding to the null-edge/null-face
/// \param edge the null-edge into which we insert the new vertex
/// \param sep_dir direction for setting alfa of the new vertex
HEVertex VoronoiDiagram::add_separator_vertex(HEVertex endp, HEEdge edge, Point sep_dir) {
    HEVertex sep = g.add_vertex( VoronoiVertex(g[endp].position,OUT,SEPPOINT) );
    g[sep].set_alfa(sep_dir);
    if (debug) {
        std::cout << " adding separator " << g[sep].index << " in null edge "; 
        g.print_edge(edge);
    }
    g.add_vertex_in_edge(sep,edge);
    modified_vertices.insert(sep);
    return sep;
}

/// \brief find an adjacent vertex to v, along an edge that is not a ::NULLEDGE
// return true if found, otherwise false.
bool VoronoiDiagram::null_vertex_target( HEVertex v , HEVertex& trg) {
    BOOST_FOREACH( HEEdge e, g.out_edge_itr( v ) ) { 
        if ( g[e].type != NULLEDGE ) {
            trg = g.target(e);
            return true;
        }
    }
    return false;
}


/// \brief either find an existing null-face, or create a new one.
/// \param start  the end of the segment for which we will find/create a null-face
/// \param other  the other end of the new segment
/// \param left   a point left of the new segment
/// \param dir    alfa-direction for positioning endpoint vertex on null-face
///
/// \return HEVertex ::ENDPOINT-vertex for the new vertex
/// \return HEFace  null-face at endpoint (new or existing)
/// \return HEVertex positive ::SEPARATOR edge endpoint vertex (if a positive separator should be added)
/// \return HEVertex negative ::SEPARATOR edge endpoint vertex (if a negative separator should be added)
/// \return HEFace face-to-null. if a PointSite face should disappear, we return it here.
boost::tuple<HEVertex,HEFace,HEVertex,HEVertex,HEFace>
VoronoiDiagram::find_null_face(HEVertex start, HEVertex other, Point left, Point dir, Site* new_site) {
    HEVertex seg_start = HEVertex(); // new end-point vertices
    HEFace start_null_face; // either existing or new null-face at start-vertex
    
    HEVertex pos_sep_start = HEVertex(); // optional separator endpoints at start
    HEVertex neg_sep_start = HEVertex(); // invalid vertices are default
    
    HEFace face_to_null = g.HFace(); // invalid face is default
    
    // this works for LineSite
    bool k3_sign;
    if (new_site->isLine() ) {
        k3_sign = left.is_right( g[start].position , g[other].position); 
    } else if (new_site->isArc()) {
        k3_sign = Point(new_site->x(),new_site->y()).is_right( g[start].position , g[other].position );
    } else {
        assert(0);
    }
    // this is used below and in find_null_face()
    // k3_sign is already calculated in insert_line_segment() ??
    
    if (g[start].null_face != g.HFace() ) { // there is an existing null face
        if (debug) {
            std::cout << "find_null_face() endp= " << g[start].index << " has existing null_face : " << g[start].null_face << "\n";
            g.print_face( g[start].null_face  );
        }
        start_null_face = g[start].null_face;

        // create a new segment ENDPOINT vertex with zero clearance-disk
        seg_start = g.add_vertex( VoronoiVertex(g[start].position,OUT,ENDPOINT,0) );
        // find the edge on the null-face where we insert seg_start
        HEEdge insert_edge = HEEdge();
        {
            HEEdge current2 = g[start_null_face].edge;
            HEEdge start_edge2 = current2;
            g[seg_start].set_alfa(dir);
            bool found = false;
            if (debug) std::cout << "Looking for endpoint edge:\n";
            do {
                bool face_incident = ( g[ g[ g[current2].twin ].face ].status == INCIDENT);
                if (debug) {
                    std::cout << " incident= " << face_incident << "\n"; g.print_edge(current2);
                }
                if ( face_incident ) { // pick any incident face!
                        insert_edge = current2;
                        found = true;
                }
                current2 = g[current2].next;
            } while (current2!=start_edge2 && !found ); // FIXME end early with !found 
            assert( insert_edge != HEEdge() );
            assert( found );
            /*
            if (!found) {
                std::cout << "find_null_face() FATAL ERROR. can't find edge to insert segment endpoint.\n";
                std::cout << " null face for endpoint " << g[start].index <<" is "; g.print_face(start_null_face);
                
                exit(-1);
            }*/
            if (debug) { std::cout << "find_null_face() endpoint edge is "; g.print_edge(insert_edge); }
        }
        g.add_vertex_in_edge(seg_start,insert_edge); // insert endpoint in null-edge

        if (debug) { std::cout << "find_null_face() new endpoint vertex " << g[seg_start].index << " inserted in edge "; g.print_edge(insert_edge); }

        // "process" the adjacent null-edges 
        HEEdge next_edge, prev_edge;
        boost::tie(next_edge,prev_edge) = g.find_next_prev(start_null_face, seg_start);
        //assert( g[prev_edge].next == next_edge );
        boost::tie( neg_sep_start, face_to_null ) = process_null_edge(dir, next_edge, k3_sign, true);
        boost::tie( pos_sep_start, face_to_null ) = process_null_edge(dir, prev_edge, k3_sign, false);
        if (debug) {
            //std::cout << "find_null_face() endp= " << g[start].index << " has existing null_face : " << g[start].null_face << "\n";
            g.print_face( g[start].null_face  );
        }
        return boost::make_tuple( seg_start, start_null_face, pos_sep_start, neg_sep_start, face_to_null);
    } else { // no existing null-face
        // create a new null face at start. the face has three vertices/edges:
        //
        //  neg_sep -> seg_endp -> pos_sep
        //
        start_null_face = g.add_face(); //  this face to the left of start->end edge  
        g[start_null_face].null = true;
          
        if (debug) std::cout << " find_null_face() endp= " << g[start].index <<  " creating new null_face " << start_null_face << "\n";
        seg_start = g.add_vertex( VoronoiVertex(g[start].position,OUT,ENDPOINT) );
        g[seg_start].zero_dist();
        g[seg_start].set_alfa(dir);
        g[seg_start].k3=0;
        pos_sep_start = g.add_vertex( VoronoiVertex(g[start].position,UNDECIDED,SEPPOINT) );
        neg_sep_start = g.add_vertex( VoronoiVertex(g[start].position,UNDECIDED,SEPPOINT) );
        
        g[pos_sep_start].zero_dist();
        g[neg_sep_start].zero_dist();
    
        if (k3_sign) {
            g[pos_sep_start].k3 = +1; 
            g[neg_sep_start].k3 = -1;
        } else {
            g[pos_sep_start].k3 = -1; 
            g[neg_sep_start].k3 = +1;
        }
        g[pos_sep_start].set_alfa( dir.xy_perp()*(+1) );        
        g[neg_sep_start].set_alfa( dir.xy_perp()*(-1) );
        if (debug) {
            std::cout << " k3_sign = " << k3_sign <<"\n"; 
            std::cout << " sep1 = " << g[pos_sep_start].index << " k3=" << g[pos_sep_start].k3 << "\n";
            std::cout << " sep2 = " << g[neg_sep_start].index << " k3=" << g[neg_sep_start].k3 << "\n";
        }
        // null-edges around the face
        HEEdge e1,e1_tw;
        boost::tie(e1,e1_tw) = g.add_twin_edges(seg_start,pos_sep_start);
        HEEdge e2,e2_tw;
        boost::tie(e2,e2_tw) = g.add_twin_edges(pos_sep_start,neg_sep_start);
        HEEdge e3,e3_tw;
        boost::tie(e3,e3_tw) = g.add_twin_edges(neg_sep_start,seg_start);
        
        // e1  ->  e2  ->  e3     on start_null_face, k=1
        // e1t <-  e2t <-  e3t   on g[start].face, k=1
        g.set_next_cycle( boost::assign::list_of(e1)(e2)(e3) , start_null_face, 1);
        HEFace start_face = g[start].face;
        HEEdge start_face_edge=g[start_face].edge; // crazy workaround, because set_next_cycles sets g[face].edge wrong here!
        g.set_next_cycle( boost::assign::list_of(e3_tw)(e2_tw)(e1_tw), g[start].face, 1);
        g[start_null_face].edge = e1;
        g[start_face].edge = start_face_edge;
        
        g[e1].type = NULLEDGE; g[e2].type = NULLEDGE; g[e3].type = NULLEDGE;
        g[e1_tw].type = NULLEDGE; g[e3_tw].type = NULLEDGE; g[e2_tw].type = NULLEDGE;

        g[start].null_face = start_null_face;
        g[start_null_face].site = g[start_face].site;
        
        return boost::make_tuple( seg_start, start_null_face, pos_sep_start, neg_sep_start, face_to_null);
    }
}

/// \brief add ::SEPARATOR edge on the face f, which contains the endpoint
/// \param f is the face of endp 
/// \param null_face null face of the endpoint
/// \param target target-data found by ??
/// \param sep_endp ??
/// \param s1 positive LineSite
/// \param s2 negative LineSite
void VoronoiDiagram::add_separator(HEFace f, HEFace null_face, 
                                   boost::tuple<HEEdge, HEVertex, HEEdge, bool> target,
                                   HEVertex sep_endp, Site* s1, Site* s2) {
    if ( sep_endp == HEVertex() ) // no separator
        return; // do nothing!
    
    if (debug) std::cout << "add_separator() f="<<f<<" endp=" << g[sep_endp].index << "\n";
    
    assert( (g[sep_endp].k3==1) || (g[sep_endp].k3==-1) );    
    g[sep_endp].zero_dist();
    
    HEEdge endp_next = HEEdge();
    HEEdge endp_prev = HEEdge();
    HEEdge endp_next_tw = HEEdge();
    HEEdge endp_prev_tw = HEEdge();

    boost::tie( endp_next_tw, endp_prev_tw ) = g.find_next_prev(null_face, sep_endp);
    if (debug) {
        std::cout << "  add_separator() endp_next_tw="; g.print_edge(endp_next_tw); 
        std::cout << "  add_separator() endp_prev_tw="; g.print_edge(endp_prev_tw); 
        std::cout << "  add_separator() g[endp_next_tw].twin="; g.print_edge(g[endp_next_tw].twin); 
        std::cout << "  add_separator() g[endp_prev_tw].twin="; g.print_edge(g[endp_prev_tw].twin); 
    }
    endp_prev = g[endp_next_tw].twin; // NOTE twin!
    endp_next = g[endp_prev_tw].twin; // NOTE twin!
    assert( endp_next != HEEdge() );
    assert( endp_prev != HEEdge() );

    // find NEW vertex on the old face f
    // this vertex has the correct alfa angle for this endp/separator
    HEEdge v_previous = boost::get<0>(target);
    HEVertex v_target = boost::get<1>(target);
    HEEdge    v_next  = boost::get<2>(target);
    bool out_new_in   = boost::get<3>(target);
    if (debug) {
        std::cout << "  add_separator() v_previous="; g.print_edge(v_previous) ;
        std::cout << "  add_separator() v_target="<< g[v_target].index <<"\n";
    }
    assert( (g[v_target].k3==1) || (g[v_target].k3==-1) );    
    assert( g[sep_endp].k3 == g[v_target].k3 );
    assert( s1->in_region( g[v_target].position ) ); // v1 and v2 should be in the region of the line-site
    assert( s2->in_region( g[v_target].position ) );
    
    // add new separator edge, and its twin
    HEEdge e2, e2_tw;
    boost::tie(e2,e2_tw) = g.add_twin_edges( sep_endp, v_target );
    g[e2].type    = SEPARATOR;
    g[e2_tw].type = SEPARATOR;
    
    // there are two cases. depending on how v_target (NEW) is found:
    // OUT-NEW-IN, when out_new_in = true
    // IN-NEW-OUT, when out_new_in = false
    // here we set the faces, sites, and next-pointers depending on the case
    if ( out_new_in ) {
        g[e2].k    = g[v_target].k3; // e2 is on the segment side
        g[e2_tw].k = +1;             // e2_tw is on the point-site side
        
        g[e2_tw].face = f; // point-site face
        g[e2_tw].null_face = f;
        g[e2_tw].has_null_face = true;
        
        g[f].edge = e2_tw;
        g[endp_prev].k = g[e2].k; // endp_prev is on the line-site side

        if (g[e2].k == -1) { // choose either s1 or s2 as the site
            g[e2].face = s2->face;
            g[s2->face].edge=e2;
            g[endp_prev].face = s2->face;
        } else {
            g[e2].face = s1->face;
            g[s1->face].edge=e2;
            g[endp_prev].face = s1->face;
        }

        g.set_next(v_previous,e2_tw);
        g.set_next(e2_tw, endp_next);

        g[endp_next].face = f;      // the null-edge
        g[endp_next].k = 1;

        //g.set_next(endp_prev,e2); // don't set!

        g.set_next(e2,v_next);
    } else {
        g[e2].k    = +1;             // e2 is on the point-site side
        g[e2_tw].k = g[v_target].k3; // e2_tw is on the segment side
        
        g[e2].face    = f; // point-site face
        g[e2].null_face    = f;
        g[e2].has_null_face = true;
        
        g[f].edge     = e2;
        g[endp_next].k = g[e2_tw].k; // endp_next is on the linesite-side
        if (g[e2_tw].k == -1) {
            g[e2_tw].face = s2->face;
            g[s2->face].edge=e2_tw;
            g[endp_next].face = s2->face;
        } else {
            g[e2_tw].face = s1->face;
            g[s1->face].edge=e2_tw;
            g[endp_next].face = s1->face;
        }
        g.set_next(v_previous,e2_tw);
        //g.set_next(e2_tw,endp_next);
        g[endp_prev].face = f;
        g[endp_prev].k = 1;

        g.set_next(endp_prev, e2);
        g.set_next(e2,v_next);
    }
    g[e2   ].set_sep_parameters( g[sep_endp].position, g[v_target].position );
    g[e2_tw].set_sep_parameters( g[sep_endp].position, g[v_target].position );
        
    if (debug) {
        std::cout << "add_separator(): ";
        std::cout << g[sep_endp].index << " - " << g[v_target].index << ". Done.\n";
    }
    assert( vd_checker->check_edge(e2) );
    assert( vd_checker->check_edge(e2_tw) );
}

/// find amount of clearance-disk violation on all vertices of face f 
/// \return vertex with the largest clearance-disk violation
HEVertex VoronoiDiagram::find_seed_vertex(HEFace f, Site* site)  {
    if (debug) { std::cout << "find_seed_vertex on f=" << f << "\n"; g.print_face(f); }
    double minPred( 0.0 ); 
    HEVertex minimalVertex = HEVertex();
    bool first( true );
    HEEdge current = g[f].edge;
    HEEdge start = current;
    do {        
        HEVertex q = g.target(current);
        if ( (g[q].status != OUT) && (g[q].type == NORMAL) ) {
            double h = g[q].in_circle( site->apex_point( g[q].position ) ); 
            if (debug) { 
                std::cout << g[q].index << " h= " << h << " dist=" << g[q].dist();
                std::cout << "apex="<< site->apex_point( g[q].position ) << "  ";
                std::cout << "\n";  
            }
            if ( first || ( (h<minPred) && (site->in_region(g[q].position) ) ) ) {
                minPred = h;
                minimalVertex = q;
                first = false;
            }
        }
        current = g[current].next;
    } while(current!=start);  
    assert( minPred < 0 );
    return minimalVertex;
}


/// \brief grow the delete-tree of ::IN vertices by "weighted breadth-first search"
///
/// we start at the seed and add vertices with detH<0 provided that:
/// - (C4) v should not be adjacent to two or more IN vertices (this would result in a loop/cycle!)
/// - (C5) for an incident face containing v: v is adjacent to an IN vertex on this face
///
/// C4 and C5 refer to the Sugihara&Iri 1992 "one million" paper.
///  We process ::UNDECIDED vertices adjacent to known ::IN-vertices in a "weighted breadth-first-search" manner
///  where vertices with a large fabs(detH) are processed first, since we assume the in-circle predicate
///  to be more reliable the larger fabs(in_circle()) is.
void VoronoiDiagram::augment_vertex_set(  Site* site ) {
    while( !vertexQueue.empty() ) {
        HEVertex v = HEVertex();
        double h(0);
        boost::tie( v, h ) = vertexQueue.top();
        assert( g.g[v].status == UNDECIDED );
        vertexQueue.pop(); 
        if ( h < 0.0 ) { // try to mark IN if h<0 and passes (C4) and (C5) tests and in_region(). otherwise mark OUT
            if ( predicate_c4(v) || !predicate_c5(v) || !site->in_region(g[v].position) ) {
                g[v].status = OUT; // C4 or C5 violated, so mark OUT
                if (debug) std::cout << g[v].index << " marked OUT (topo): c4="<< predicate_c4(v) << " c5=" << !predicate_c5(v) << " r=" << !site->in_region(g[v].position) << " h=" << h << "\n";
            } else {
                mark_vertex( v,  site); // h<0 and no violations, so mark IN. push adjacent UNDECIDED vertices onto Q.
                if (debug) { 
                    std::cout << g[v].index << " marked IN (in_circle) ( " << h << " )\n";
                    //std::cout << "  in_region?= " << site->in_region(g[v].position);
                    //std::cout << "  in_region_t= "<< site->in_region_t(g[v].position) << "\n";
                    //std::cout << "  in_region_t_raw= "<< (site->in_region_t_raw(g[v].position)-1.0) << "\n";
                }
            }
        } else {
            g[v].status = OUT; // detH was positive (or zero), so mark OUT
            if (debug) std::cout << g[v].index << " marked OUT (in_circle) ( " << h << " )\n";
        }
        modified_vertices.insert( v );
    }
    
    assert( vertexQueue.empty() );
    assert( vd_checker->all_in(v0) );
    if (debug) std::cout << "augment_vertex_set() DONE\n";

    // sanity-check?: for all incident faces the IN/OUT-vertices should be connected
}

/// mark vertex ::IN and mark adjacent faces ::INCIDENT
// push adjacent UNDECIDED vertices onto queue 
void VoronoiDiagram::mark_vertex(HEVertex& v,  Site* site) {
    g[v].status = IN;
    v0.push_back( v );
    modified_vertices.insert(v);
    
    if (site->isPoint())
        mark_adjacent_faces_p(v);
    else
        mark_adjacent_faces( v, site );

    // push the v-adjacent vertices onto the queue
    BOOST_FOREACH(HEEdge e, g.out_edge_itr( v )) {
        HEVertex w = g.target( e );
        if ( (g[w].status == UNDECIDED) && (!g[w].in_queue) ) {
                // when pushing onto queue we also evaluate in_circle predicate so that we process vertices in the correct order
                vertexQueue.push( VertexDetPair(w , g[w].in_circle(site->apex_point(g[w].position)) ) ); 
                g[w].in_queue=true;
                if (debug) std::cout << "  " << g[w].index << " queued (h=" << g[w].in_circle(site->apex_point(g[w].position)) << " )\n";
        }
    }
}

/// mark adjacent faces ::INCIDENT
// IN-Vertex v has three adjacent faces, mark nonincident faces incident
// and push them to the incident_faces queue
// NOTE: call this only when inserting point-sites
void VoronoiDiagram::mark_adjacent_faces_p( HEVertex v ) {
    assert( g[v].status == IN );
    BOOST_FOREACH(HEEdge e, g.out_edge_itr( v )) {
        HEFace adj_face = g[e].face;
        if ( g[adj_face].status  != INCIDENT ) {
            g[adj_face].status = INCIDENT; 
            incident_faces.push_back(adj_face);
        }
    }

}

/// mark adjacent faces ::INCIDENT
// call this when inserting line-sites
// since we call add_split_vertex we can't use iterators, because they get invalidated
// so use the slower adjacent_faces() instead.
void VoronoiDiagram::mark_adjacent_faces( HEVertex v, Site* site) {
    assert( g[v].status == IN );
    FaceVector new_adjacent_faces = g.adjacent_faces( v );
    
    assert(
        (g[v].type == APEX && new_adjacent_faces.size()==2 ) ||
        (g[v].type == SPLIT && new_adjacent_faces.size()==2 ) ||
        new_adjacent_faces.size()==3
    );

    BOOST_FOREACH( HEFace adj_face, new_adjacent_faces ) {
        if ( g[adj_face].status != INCIDENT ) {
            if ( site->isLine() )
                add_split_vertex(adj_face, site);

            g[adj_face].status = INCIDENT;
            incident_faces.push_back(adj_face);
        }
    }
}

/// \brief find and return edges on which we potentially need ::SPLIT vertices
///
/// walk around the face f
/// return edges whose endpoints are on separate sides of pt1-pt2 line
/// \todo ?not all edges found like this *need* SPLIT vertices? (but it does not hurt to insert SPLIT-vertices in this case)
EdgeVector VoronoiDiagram::find_split_edges(HEFace f, Point pt1, Point pt2) {
    assert( vd_checker->face_ok(f) );
    EdgeVector out;
    HEEdge current_edge = g[f].edge;
    HEEdge start_edge = current_edge;
    //int count=0;                             
    do { // FIND ALL! not just one.
        HEVertex trg = g.target( current_edge );
        HEVertex src = g.source( current_edge );
        bool src_is_right = g[src].position.is_right(pt1,pt2);
        bool trg_is_right = g[trg].position.is_right(pt1,pt2);
        if ( g[src].type == NORMAL || g[src].type == APEX || g[src].type == SPLIT) { //? check edge-type instead?
            if ( src_is_right != trg_is_right  ) { 
                out.push_back(current_edge);
                assert(vd_checker->check_edge(current_edge));
            }
        }
        current_edge = g[current_edge].next;   
        //count++;
        //assert(count<100000); // some reasonable max number of edges in face, to avoid infinite loop
    } while (current_edge!=start_edge);
    
    if (debug) {
        std::cout << " face " << f << " requires SPLIT vertices on edges: \n";
        BOOST_FOREACH( HEEdge e, out ) {
            std::cout << "  "; g.print_edge(e);
        }
    }
    return out;
}

/// \brief add one or many ::SPLIT vertices to the edges of the give face
///
/// these are projections/mirrors of the site of f with the new Site s acting as the mirror
///
/// ::SPLIT vertices are inserted to avoid deleting loops during augment_vertex_set()
void VoronoiDiagram::add_split_vertex(HEFace f, Site* s) {
    assert(!s->isPoint()); // no split-vertices when inserting point-sites
        
    Site* fs = g[f].site;
    
    // don't search for split-vertex on the start or end face
    if (fs->isPoint() && s->isLine()) {
        if ( fs->position() == s->start() || fs->position() == s->end() ) // FIXME: don't compare Points, instead compare vertex-index!
            return;
    }
        
    if ( fs->isPoint() && s->isLine() && s->in_region( fs->position() ) ) {
        // 1) find the correct edge
        Point pt1 = fs->position();
        Point pt2 = pt1-Point( s->a(), s->b() ); 
        
        assert( (pt1-pt2).norm() > 0 ); 
        
        EdgeVector split_edges = find_split_edges(f, pt1, pt2);
        // the sought edge should have src on one side of pt1-pt2
        // and trg on the other side of pt1-pt2
        
        BOOST_FOREACH(HEEdge split_edge, split_edges) {
            if ( (g[split_edge].type == SEPARATOR) || (g[split_edge].type == LINESITE) )
                return; // don't place split points on linesites or separators(?)

            // find a point = src + u*(trg-src)
            // with min_t < u < max_t
            // and minimum distance to the pt1-pt2 line
        #define TOMS748
        
        Point split_pt_pos;
        
        #ifdef TOMS748
            HEVertex split_src = g.source(split_edge);
            HEVertex split_trg = g.target(split_edge);
            if (debug) {
                std::cout << " split src=" << g[split_src].index << "("<< g[split_src].dist() << ")";
                std::cout << " trg=" << g[split_trg].index << "("<< g[split_trg].dist() << ") \n";
                std::cout << "is_right src=" << g[split_src].position.is_right(pt1,pt2) << "  trg="<< g[split_trg].position.is_right(pt1,pt2) << "\n";
            }
            SplitPointError errFunctr( g, split_edge, pt1, pt2); // error functor
            typedef std::pair<double, double> Result;
            boost::uintmax_t max_iter=500;
            boost::math::tools::eps_tolerance<double> tol(64); // bits of tolerance?
            double min_t = std::min( g[split_src].dist() , g[split_trg].dist() );
            double max_t = std::max( g[split_src].dist() , g[split_trg].dist() );
            // require that min_t and max_t bracket the root
            if ( errFunctr(min_t)*errFunctr(max_t) >= 0 )
                return;
                
            Result r1 = boost::math::tools::toms748_solve(errFunctr, min_t, max_t, tol, max_iter);
            split_pt_pos = g[split_edge].point( r1.first ); 
        #endif
        
            // alternative SPLIT-vertex positioning:
            // - create virtual line-site vs: same direction as s(lineSite), but goes through fs(pointSite)
            // - use solver to position SPLIT vertex. The sites are: (vs,fs, fs-adjacent)
        #ifndef TOMS748
            Site* vs = new LineSite(*s);
            vs->set_c( fs->position() ); // modify the line-equation so that the line goes trough fs->position()
            Solution sl = vpos->position( split_edge, vs );
            split_pt_pos = sl.p;
        #endif
        
            HEVertex v = g.add_vertex( VoronoiVertex(split_pt_pos, UNDECIDED, SPLIT, fs->position() ) );
            
        #ifndef TOMS748
            delete vs;
        #endif
        
            //std::cout << "toms748: " << split_pt << "\n";
            //std::cout << "solver:  " << sl.p << "\n";
            if (debug) {
                std::cout << " new split-vertex " << g[v].index << " t=" << r1.first;
                std::cout << " inserted into edge " << g[split_src].index << "-" << g[split_trg].index  << "\n";
            }
            
            assert( vd_checker->check_edge(split_edge) );
            // 3) insert new SPLIT vertex into the edge
            g.add_vertex_in_edge(v, split_edge);
        }
    }
}

/// find a ::SPLIT vertex on the Face f
// return true, and set v, if found.
bool VoronoiDiagram::find_split_vertex(HEFace f, HEVertex& v)  {
    VertexVector verts = g.face_vertices(f);
    BOOST_FOREACH(HEVertex q, verts) {
        if (g[q].type == SPLIT) {
            v = q;
            return true;
        }
    }
    return false;
}

/// \brief remove all ::SPLIT type vertices on the HEFace \a f
void VoronoiDiagram::remove_split_vertex(HEFace f) {

    if (debug) {
        std::cout << "remove_split_vertex( " << f << " )\n";
        g.print_face(f);
    }
    assert( vd_checker->face_ok( f ) );
    
    HEVertex v;
    while ( find_split_vertex(f,v) ) {
        assert(g[v].type == SPLIT); 
        if (debug) std::cout << " removing split-vertex " << g[v].index << "\n";
        
        g.remove_deg2_vertex( v );
        modified_vertices.erase(v);
        
        assert( vd_checker->face_ok( f ) );
    }
    
    assert( vd_checker->face_ok( f ) );
}

/// \brief add ::NEW vertices on ::IN-::OUT edges
/// 
/// generate new voronoi-vertices on all IN-OUT edges 
/// Note: used only by insert_point_site() !!
void VoronoiDiagram::add_vertices( Site* new_site ) {
    if (debug) std::cout << "add_vertices(): \n";
    assert( !v0.empty() );
    EdgeVector q_edges = find_in_out_edges();       // new vertices generated on these IN-OUT edges
    for( unsigned int m=0; m<q_edges.size(); ++m )  {   
        if (debug) {
            HEVertex src = g.source(q_edges[m]);
            HEVertex trg = g.target(q_edges[m]);
            std::cout << " Position NEW vertex on " << g[src].index << " - " << g[trg].index << "\n";
            vpos->solver_debug(true);
        }
        solvers::Solution sl = vpos->position( q_edges[m], new_site ); // vertex_positioner.cpp

        if ( vpos->dist_error( q_edges[m], sl, new_site) > 1e-3 ) {
            HEVertex src = g.source(q_edges[m]);
            HEVertex trg = g.target(q_edges[m]);
            std::cout << "ERROR while positioning new vertex  on edge\n";
            std::cout << g[ src ].index << "[" << g[ src ].type << "]" << "{" << g[ src ].status << "}" << "(t=" << g[ src ].dist() << ")";
            std::cout <<  " -[" << g[q_edges[m]].type << "]- "; 
            std::cout << g[ trg ].index << "[" << g[ trg ].type << "]" << "{" << g[ trg ].status << "}" << "(t=" << g[ trg ].dist() << ")";
            
            std::cout <<  "     derr =" << vpos->dist_error( q_edges[m], sl, new_site) << "\n";
            //exit(-1);
        }
        HEVertex q = g.add_vertex( VoronoiVertex( sl.p, NEW, NORMAL, new_site->apex_point( sl.p ), sl.k3 ) );
        modified_vertices.insert(q);
        g.add_vertex_in_edge( q, q_edges[m] );
        g[q].max_error = vpos->dist_error( q_edges[m], sl, new_site);
        if (debug) {
            HEVertex src = g.source(q_edges[m]);
            HEVertex trg = g.target(q_edges[m]);
            std::cout << " NEW vertex " << g[q].index << " on edge " << g[src].index << " - " << g[trg].index << "\n";
        }
    }
    if (debug) std::cout << "add_vertices() done.\n";
}

/// \brief add a new face corresponding to the new Site
///
/// call add_new_edge() on all the incident_faces that should be split
HEFace VoronoiDiagram::add_face(Site* s) { 
    HEFace newface =  g.add_face(); 
    g[newface].site = s;
    s->face = newface;
    g[newface].status = NONINCIDENT;
    if (s->isPoint() )
        fgrid->add_face( newface, s->position() ); 
    
    return newface;
}

/// two-argument version used by insert_point_site()
void VoronoiDiagram::add_edges(HEFace newface, HEFace f) {
    add_edges( newface, f, g.HFace(), std::make_pair(HEVertex(),HEVertex()) );
}

/// \brief add all ::NEW-::NEW edges
///
/// by adding a NEW-NEW edge, split the face f into one part which is newface, and the other part is the old f
/// for linesegment or arc sites we pass in both the k=+1 face newface and the k=-1 face newface2
/// the segment endpoints are passed to find_edge_data()
void VoronoiDiagram::add_edges(HEFace newface, HEFace f, HEFace newface2, std::pair<HEVertex, HEVertex> segment) {
    int new_count = num_new_vertices(f);
    if (debug) std::cout << " add_edges() on f=" << f << " with " << new_count << " NEW verts.\n";
    assert( new_count > 0 );
    assert( (new_count % 2) == 0 );
    //if ((new_count % 2) != 0) {
    //    std::cout << " add_edges() FATAL ERROR on f=" << f << " with " << new_count << " NEW verts.\n";
    //    exit(-1);
    //}
    int new_pairs = new_count / 2; // we add one NEW-NEW edge for each pair found
    VertexVector startverts; // this holds ed.v1 vertices for edges already added
    for (int m=0;m<new_pairs;m++) {
        EdgeData ed = find_edge_data(f, startverts, segment);
        add_edge( ed, newface, newface2);
        startverts.push_back( ed.v1 );
    }
    if (debug) std::cout << " all edges on f=" << f << " added.\n";
}

/// \brief add a new edge to the diagram
// newface = the k=+1 positive offset face
// newface2 = the k=-1 negative offset face
void VoronoiDiagram::add_edge(EdgeData ed, HEFace newface, HEFace newface2) {
    HEEdge new_previous = ed.v1_prv;
    HEVertex new_source = ed.v1;         //-OUT-NEW(v1)-IN-...
    HEEdge twin_next = ed.v1_nxt;
    
    HEEdge twin_previous = ed.v2_prv;
    HEVertex new_target = ed.v2;         // -IN-NEW(v2)-OUT-
    HEEdge new_next = ed.v2_nxt;
        
    HEFace f = ed.f;
    Site* f_site = g[f].site;
    Site* new_site;
    HEFace new_face;
    if ( g[new_source].k3 == 1 ) { // find out if newface or newface2 should be used
        new_site = g[newface].site;
        new_face = newface; 
    } else {
        new_site = g[newface2].site; 
        new_face = newface2;
    }
        
    // both trg and src should be on same side of new site 
    //if (g[new_target].k3 != g[new_source].k3) {
    //    std::cout << "WARNING: g[" << g[new_target].index << "].k3=" << g[new_target].k3 << " != ";
    //    std::cout << "g[" << g[new_source].index << "].k3=" << g[new_source].k3<< "\n";
    //}
    assert( g[new_target].k3 == g[new_source].k3 );

    //                                           f
    // now connect:   new_previous -> new_source -> new_target -> new_next
    // and:              twin_next <- new_source <- new_target <- twin_previous 
    //                                           new_face   

    // check for potential apex-split
    // we need an apex-vertex if the source and target are on different branches of the new quadratic edge
    // we can set the src_sign and trg_sign by with is_right where we compare to a line through the apex 
    bool src_sign=true, trg_sign=true;
    if (f_site->isPoint()  && ( new_site->isLine() || new_site->isArc() ) ) { // PL or PA
        Point pt2 = f_site->position();
        Point pt1 = new_site->apex_point(pt2); // projection of pt1 onto LineSite or ArcSite
        src_sign = g[new_source].position.is_right( pt1, pt2 );
        trg_sign = g[new_target].position.is_right( pt1, pt2 );
    } else if (f_site->isPoint() && new_site->isPoint() ) { // PP
        src_sign = g[new_source].position.is_right( f_site->position(), new_site->position() );
        trg_sign = g[new_target].position.is_right( f_site->position(), new_site->position() );
    } else if (f_site->isLine() && new_site->isLine() )  { // LL
        //  a line-line bisector, sign should not matter because there is no sqrt()
        
        /*
        std::cout << "add_edge() LL-edge " << g[new_source].index << " - " << g[new_target].index ;
        std::cout << " f_site->k()= " << f_site->k() << " new_site->k()= "<< new_site->k() << "\n";
        std::cout << " f_site <-> src("<< g[new_source].index << ") = " << g[new_source].position.is_right( f_site->start(), f_site->end() ) << " " << g[new_source].position << "\n";
        std::cout << " f_site <-> trg("<< g[new_target].index << ") = " << g[new_target].position.is_right( f_site->start(), f_site->end() ) << " " << g[new_target].position <<  "\n";
        std::cout << " n_site <-> src("<< g[new_source].index << ") = " << g[new_source].position.is_right( new_site->start(), new_site->end() ) << "\n";
        std::cout << " n_site <-> trg("<< g[new_target].index << ") = " << g[new_target].position.is_right( new_site->start(), new_site->end() ) << "\n";
        */
        // this is essentially an in-region test 
        if ( (g[new_source].position != g[new_target].position) && // src and trg are different
              ( g[new_source].position != f_site->start() ) &&  // src/trg is not start or end
              ( g[new_source].position != f_site->end() ) &&
              ( g[new_target].position != f_site->start() ) &&
              ( g[new_target].position != f_site->end() ) &&
              ( (g[new_source].position -f_site->apex_point( g[new_source].position ) ).norm() > 1e-3 ) && // require some distance, 
              ( (g[new_target].position -f_site->apex_point( g[new_target].position ) ).norm() > 1e-3 )  // so that the is_right predicate is accurate
            ) {
                assert( !g[new_source].position.is_right( f_site->start(), f_site->end() ) );
                assert( !g[new_target].position.is_right( f_site->start(), f_site->end() ) );
                assert( !g[new_source].position.is_right( new_site->start(), new_site->end() ) );
                assert( !g[new_target].position.is_right( new_site->start(), new_site->end() ) );
        }
    } else if (f_site->isLine() && new_site->isArc() )  { // LA
        Point pt2 = Point( new_site->x(), new_site->y() );
        Point pt1 = f_site->apex_point(pt2);
        src_sign = g[new_source].position.is_right( pt1, pt2 );
        trg_sign = g[new_target].position.is_right( pt1, pt2 );
        // if one vertex is on a null-face, we cannot trust the sign
        if ( g[new_source].dist() == 0 || g[new_target].dist() == 0 ) {
            if ( g[new_source].dist() > g[new_target].dist() ) {
                src_sign = trg_sign;
            } else {
                trg_sign = src_sign;
            }
        }
    } else { // unhandled case!
        std::cout << " add_edge() WARNING: no code to deremine src_sign and trg_sign!\n";
        std::cout << " add_edge() f_site " << f_site->str() << "\n";
        std::cout << " add_edge() new_site " << new_site->str() << "\n"; // WARNING: no code to deremine src_sign and trg_sign!\n";
        assert(0);
    }
    
    // both src and trg are on the same side of the new site.
    // so no apex-split is required, just add a single edge.
    if ( src_sign == trg_sign ) {  // add a single src-trg edge
        if (debug) std::cout << " add_edge " << g[new_source].index << " - " << g[new_target].index << "\n";
        
        HEEdge e_new, e_twin;
        boost::tie(e_new,e_twin) = g.add_twin_edges( new_source, new_target );
        g[e_new].next = new_next;
        assert( g[new_next].k == g[new_previous].k );
        g[e_new].k = g[new_next].k; // the next edge is on the same face, so has the correct k-value
        g[e_new].face = f; // src-trg edge has f on its left
        g[new_previous].next = e_new;
        g[f].edge = e_new; 
        g[e_new].set_parameters( f_site, new_site, !src_sign ); 

        g[twin_previous].next = e_twin;
        g[e_twin].next = twin_next;
        g[e_twin].k = g[new_source].k3; 
        g[e_twin].set_parameters( f_site, new_site,  !src_sign ); // new_site, f_site, src_sign 
        g[e_twin].face = new_face; 
        g[new_face].edge = e_twin;

        assert( vd_checker->check_edge(e_new) && vd_checker->check_edge(e_twin) );
        /*
        std::cout << " added edge " << g[new_target].index << "(" << g[new_target].dist() <<")";
        std::cout << " - " << g[new_source].index << "(" << g[new_source].dist() << ")";
        std::cout << " f=" << g[e_new].face << " k=" << g[e_twin].k;
        std::cout << " twf=" << g[e_twin].face << " twk=" << g[e_new].k;
        std::cout << " type=" << g[e_twin].type <<   " \n";
        */
        //std::cout << " k3 target-source: "<<  g[new_target].k3 << " - " << g[new_source].k3 << "\n";
    } else {
        // need to do apex-split
        //                         f               f  
        //   new_prv -> NEW -- e1 ----> APEX --e2 ---> NEW -> new_nxt
        //   twn_nxt <- NEW <- e1_tw -- APEX <-e2_tw-- NEW <- twn_prv    
        //                       new1/new2         new1/new2
        //   
        HEVertex apex = g.add_vertex( VoronoiVertex(Point(0,0), NEW,APEX) );
        if (debug) std::cout << " add_edge with APEX " << g[new_source].index << " - [" << g[apex].index << "] - " << g[new_target].index << "\n";
        
        HEEdge e1, e1_tw;
        HEEdge e2, e2_tw;
        boost::tie(e1, e1_tw) = g.add_twin_edges( new_source, apex );
        boost::tie(e2, e2_tw) = g.add_twin_edges( apex, new_target );
        g[e1].set_parameters( f_site, new_site, !src_sign);
        g[e2].set_parameters( f_site, new_site, !trg_sign);
        
        assert( g[new_previous].face == f );
        assert( g[new_next].face == g[new_previous].face );
        assert( g[new_next].k == g[new_previous].k );

        // new_previous -> e1 -> e2 -> new_next
        //g.set_next_chain( boost::assign::list_of(new_previous)(e1)(e2)(new_next), f, g[new_next].k );
        g[new_previous].next=e1; g[e1].next=e2; g[e2].next=new_next;
        g[e1].face=f; g[e2].face=f;
        g[e1].k=g[new_next].k; g[e2].k=g[new_next].k;
        g[f].edge=e1;
    // twin edges
        g[e1_tw].set_parameters(new_site, f_site, src_sign);
        g[e2_tw].set_parameters(new_site, f_site, trg_sign);

        assert( g[twin_previous].k == g[twin_next].k );  
        assert( g[twin_previous].face == g[twin_next].face );        
        // twin_prev -> e2_tw -> e1_tw -> twin_next   on new_face 
<<<<<<< HEAD

        //g.set_next_chain( boost::assign::list_of(twin_previous)(e2_tw)(e1_tw)(twin_next) );
        g[twin_previous].next=e2_tw; g[e2_tw].next=e1_tw; g[e1_tw].next=twin_next;
        //g[e1].face=f; g[e2].face=f;
        //g[e1].k=g[new_next].k; g[e2].k=g[new_next].k;

        //, new_face,  g[new_source].k3  );
=======
        g.set_next_chain( boost::assign::list_of(twin_previous)(e2_tw)(e1_tw)(twin_next) );
        
>>>>>>> 6f5934f5
                
        g[e1_tw].k = g[new_source].k3;
        g[e2_tw].k = g[new_source].k3;
        g[new_face].edge = e1_tw;
        g[e1_tw].face = new_face;
        g[e2_tw].face = new_face;
        
        assert( vd_checker->check_edge(e1) && vd_checker->check_edge(e1_tw) );
        assert( vd_checker->check_edge(e2) && vd_checker->check_edge(e2_tw) );
        
    // position the apex
        double min_t = g[e1].minimum_t(f_site,new_site);
        g[apex].position = g[e1].point(min_t);
        g[apex].init_dist(f_site->apex_point(g[apex].position));
        modified_vertices.insert( apex );
    }
}


/// \brief find the target of a new ::SEPARATOR edge
/// \param f the HEFace on which we search for the target vertex
/// \param endp the end-point of the null-face with the ::SEPARATOR source
///
/// we want to insert a ::SEPARATOR edge (endp, target) , on the give face f.
/// find and return the target vertex to which the new ::SEPARATOR edge should connect
/// also return the adjacent next/prev edges
///
/// flag==true when an ::OUT-::NEW-::IN vertex was found
///
/// flag==false when an ::IN-::NEW-::OUT vertex was found
///
boost::tuple<HEEdge,HEVertex,HEEdge,bool> VoronoiDiagram::find_separator_target(HEFace f, HEVertex endp) {
    if (endp==HEVertex()) // no separator
        return boost::make_tuple( HEEdge(), HEVertex(), HEEdge(), false) ;
    
    HEEdge current_edge = g[f].edge; // start on some edge of the face
    HEEdge start_edge = current_edge;
    bool found = false;
    HEVertex v_target = HEVertex();
    HEEdge v_previous, v_next;
    bool flag(true);
    if (debug) { 
        std::cout << " find_separator_target f=" << f << " endp= " << g[endp].index << "\n";
        g.print_face(f);
    }
    do {
        HEEdge next_edge = g[current_edge].next;
        HEVertex previous_vertex = g.source( current_edge );
        HEVertex current_vertex  = g.target( current_edge );
        HEVertex next_vertex     = g.target( next_edge );
        bool out_new_in = ( g[previous_vertex].status == OUT && g[current_vertex].status == NEW && g[next_vertex].status == IN );
        bool in_new_out = ( g[previous_vertex].status == IN  && g[current_vertex].status == NEW && g[next_vertex].status == OUT); 
        if ( out_new_in || in_new_out   ) {
            if (debug) {
                std::cout << "potential OUT/IN-NEW-IN/OUT: " << g[previous_vertex].index << "-" << g[current_vertex].index;
                std::cout << "-" << g[next_vertex].index << "\n";
            }
            if ( (g[endp].k3 == g[current_vertex].k3)  && endp!=current_vertex ) {
                    v_target = current_vertex;
                    v_previous = current_edge;
                    v_next = next_edge;
                    flag = out_new_in ? true : false;
                    found = true;                 
                    if (debug) std::cout << "FOUND!\n";
            }  else {
                if (debug) {
                    std::cout << " g[endp].k3  = " <<  g[endp].k3  <<"\n";
                    std::cout << " g[current_vertex].k3  = " << g[current_vertex].k3  <<"\n";
                    std::cout << " k3 match? = " <<  (g[endp].k3 == g[current_vertex].k3) <<"\n";
                    std::cout << " endp!=current_vertex ? = " <<  (endp!=current_vertex) <<"\n";
                }
            }
        }
        current_edge = g[current_edge].next;   
        //count++;
        //assert(count<10000); // some reasonable max number of edges in face, to avoid infinite loop
    } while (current_edge!=start_edge && !found);
    assert(found);
    //if (!found) {
    //    std::cout << "find_separator_target() FATAL ERROR\n";
    //    std::cout << " find_separator_target Unable to find target vertex on face f=" << f << " endp= " << g[endp].index << "\n";
    //    std::cout << " looking for OUT-NEW-IN: " << OUT << " - " << NEW << " - " << IN << "\n";
    //    std::cout << " looking for IN-NEW-OUT: " << IN << " - " << NEW << " - " << OUT << "\n";
    //    g.print_face(f);
    //    exit(-1);
    //}
    return boost::make_tuple(v_previous, v_target, v_next, flag);
}

/// \brief find EdgeData for a new edge
///
/// on a face which has ::IN and ::OUT-vertices, find the sequence
/// OUT-OUT-OUT-..-OUT-NEW(v1)-IN-...-IN-NEW(v2)-OUT-OUT
/// and return v1/v2 together with their previous and next edges
/// \param f face on which we search for vertices
/// \param startverts contains NEW-vertices already found, which are not valid for this call to find_edge_data
/// \param segment contains ENDPOINT vertices, when we are inserting a line-segment
/// (these vertices are needed to ensure finding correct points around sites/null-edges)

VoronoiDiagram::EdgeData VoronoiDiagram::find_edge_data(HEFace f, VertexVector startverts, std::pair<HEVertex,HEVertex> segment)  {
    EdgeData ed;
    ed.f = f;
    if (debug) {
        std::cout << "find_edge_data():\n";
        std::cout << " "; g.print_face(f);
    }
    HEEdge current_edge = g[f].edge; // start on some edge of the face
    HEEdge start_edge = current_edge;
    bool found = false;
    //int count=0;    
    if (debug) std::cout << "    finding OUT-NEW-IN vertex: \n";                         
    do { // find OUT-NEW-IN vertices in this loop
        HEEdge next_edge = g[current_edge].next;
        
        HEVertex previous_vertex = g.source( current_edge);
        HEVertex  current_vertex = g.target( current_edge );
        HEVertex     next_vertex = g.target( next_edge );
        bool previous_not_endpoint = (previous_vertex!=segment.first && previous_vertex!=segment.second);
        bool next_is_endpoint = (next_vertex==segment.first || next_vertex==segment.second);
        
        if ( (g[current_vertex].status==NEW) && (g[current_vertex].type != SEPPOINT) &&
             (  ((g[previous_vertex].status==OUT || g[previous_vertex].status==UNDECIDED)  &&  previous_not_endpoint ) 
                   ||
                ( next_is_endpoint )
             )
           ) {
            // slow? linear search through vector. but startverts.size() should not be too large..
            bool v_in_startverts =
                ( std::find(startverts.begin(), startverts.end(),  current_vertex) != startverts.end() );
            if (debug) {
                std::cout << "     " << g[current_vertex].index << "N=" << (g[current_vertex].status == NEW) ;
                std::cout << " !SEPP=" << (g[current_vertex].type != SEPPOINT) << "\n";
            }
            if ( !v_in_startverts ) {
                ed.v1 = current_vertex;
                ed.v1_prv = current_edge;
                ed.v1_nxt = g[current_edge].next;
                found = true;
            }
        }
        current_edge = g[current_edge].next;   
        //count++;
        //assert(count<10000); // some reasonable max number of edges in face, to avoid infinite loop
    } while (current_edge!=start_edge && !found);
    //if (!found) {
    //    std::cout << "ERROR: unable to find OUT-NEW-IN vertex on face:\n";
    //    g.print_face(f);
    //    std::cout << " The excluded vertices are: (size=" << startverts.size()<<")"; g.print_vertices(startverts);
    //}
    assert(found);
    if (debug) std::cout << " OUT-NEW-IN = " << g[ed.v1].index << "\n";

    // now search for v2
    //count=0; 
    start_edge = current_edge; // note that this search starts where we ended in the loop above!
    found=false;
    if (debug) std::cout << "    finding IN-NEW-OUT vertex: \n";   
    do { // find IN-NEW-OUT vertices in this loop
        HEVertex  current_vertex = g.target( current_edge );
        if ( g[current_vertex].status == NEW && g[current_vertex].type != SEPPOINT ) {
            if (debug) {
                std::cout << "     " << g[current_vertex].index << "N=" << (g[current_vertex].status == NEW) ;
                std::cout << " !SEPP=" << (g[current_vertex].type != SEPPOINT);
                std::cout << " !ed.v1=" << (current_vertex != ed.v1) <<"\n";
            }
            if (  current_vertex != ed.v1) { // -IN-NEW(v2)
                    ed.v2     = current_vertex;
                    ed.v2_prv = current_edge;
                    ed.v2_nxt = g[current_edge].next;
                    found = true;                 
            }
        }
        current_edge = g[current_edge].next;   
        //count++;
        //assert(count<10000); // some reasonable max number of edges in face, to avoid infinite loop
    } while (current_edge!=start_edge && !found);
    assert(found);
    if (debug) std::cout << " IN-NEW-OUT=" << g[ed.v2].index << "\n";

    if (debug) std::cout << "find_edge_data() NEW-NEW vertex pair: " << g[ed.v1].index << " - " << g[ed.v2].index << "\n";
    return ed;
}

/// one-argument version of repair_face() used by insert_point_site()
void VoronoiDiagram::repair_face( HEFace f ) {
    repair_face(f,  std::make_pair(HEVertex(),HEVertex()), 
                    std::make_pair(g.HFace(), g.HFace() ),
                    std::make_pair(g.HFace(), g.HFace() ) );
}

/// \brief repair next-pointers of HEFace \a f
///
/// start on g[newface].edge, walk around the face and repair the next-pointers
/// this is called on the newly created face after all NEW-NEW edges have been added
void VoronoiDiagram::repair_face( HEFace f, std::pair<HEVertex,HEVertex> segment, 
                                            std::pair<HEFace,HEFace> nulled_faces,
                                            std::pair<HEFace,HEFace> null_face ) {
    if (debug) {
        std::cout << "repair_face ( " << f << " ) null1=" << null_face.first << " null2=" << null_face.second << "\n";
        if ( (segment.first!=HEVertex()) && (segment.second!=HEVertex()) )
            std::cout << " seg_start=" << g[segment.first].index << " seg_end=" << g[segment.second].index << "\n";
        std::cout << " nulled.first=" << nulled_faces.first << " nulled.second=" << nulled_faces.second << "\n";
    }
    HEEdge current_edge = g[f].edge;
    HEEdge start_edge = current_edge;
    //int count=0;
    do {
        assert( vd_checker->check_edge(current_edge) );
        HEVertex current_target = g.target( current_edge ); // an edge on the new face
        HEVertex current_source = g.source( current_edge );
        #ifndef NDEBUG
        bool found_next_edge= false;
        #endif
        if (debug) { 
            std::cout << " edge " << g[ g.source(current_edge) ].index << " - ";
            std::cout <<  g[ g.target(current_edge) ].index << "\n";
        }
        BOOST_FOREACH(HEEdge e, g.out_edge_itr(current_target)){
            HEVertex out_target = g.target( e );
            if(debug) {
                std::cout << "     candidate: " << g[ g.source(e) ].index << " - ";
                std::cout << g[ g.target(e) ].index << " f= "<< g[e].face << " \n";
            }
            if ( (out_target != current_source) && 
                 ( (g[out_target].status == NEW)    || 
                   (g[out_target].type == ENDPOINT) || 
                   (g[out_target].type == SEPPOINT) ) ) { // these are the possible vertices we want to go to
                
                
                // special cases where we do a brute-force face-assignment for a null-edge, or a separator
                if ( ((g[e].type == NULLEDGE) &&
                      (g[current_edge].type != NULLEDGE) && // only one null-edge in succession!
                         (
                           // from sep to end
                           ( (g[current_target].type==SEPPOINT) && (g[out_target].type == ENDPOINT) ) ||
                           // or from end -> end 
                           ( (g[current_source].type == ENDPOINT) && (g[current_target].type==ENDPOINT)  )
                           ||
                           (out_target == segment.first)
                           ||
                           (out_target == segment.second) 
                         ) &&
                        (g[e].face!=null_face.first) && // not along a null-face edge!
                        (g[e].face!=null_face.second)
                     ) 
                     ||
                     (g[e].face == nulled_faces.first) // edge previously belonged to point-site that has disappeared
                     ||
                     (g[e].face == nulled_faces.second)
                     )
                      {
                         
                    g[e].face = f; // override face-assignment!
                    g[e].k=g[current_edge].k; // override k-assignment!
                    if (debug) std::cout << " face and k-val override! f="<< f << " k=" << g[current_edge].k << "\n";
                }
                    
                // the next vertex should not where we came from
                // and it should be on the same face.
                if (  (g[e].face == f) ) {  
                    g[current_edge].next = e; // this is the edge we want to take
                    #ifndef NDEBUG
                    found_next_edge = true;
                    #endif
                    if(debug) {
                        std::cout << "         next: " << g[ g.source(e) ].index << " - ";
                        std::cout << g[ g.target(e) ].index << "\n";
                    }
                    assert( g[current_edge].k == g[e].k );
                    assert( vd_checker->current_face_equals_next_face( current_edge ) );
                }
            } 
        }
        //if (!found_next_edge) {
        //    std::cout << " repair_face( " << f << " ) error. could not find next-edge!\n";
        //    exit(-1);
        //}
        assert(found_next_edge); // must find a next-edge!
        //count++;
        //if (count>30)
        //    exit(-1);
        current_edge = g[current_edge].next; // jump to the next edge
    } while (current_edge != start_edge);
    
}

/// \brief remove the ::IN vertices of the delete-tree
///
/// removes the IN vertices stored in v0 (and associated IN-NEW edges)
void VoronoiDiagram::remove_vertex_set() {
    BOOST_FOREACH( HEVertex& v, v0 ) {      // it should now be safe to delete all IN vertices
        assert( g[v].status == IN );
        g.delete_vertex(v); // this also removes edges connecting to v
        modified_vertices.erase(v);
    }
}

/// \brief reset status of modified_vertices and incident_faces
///    
/// at the end after an incremental insertion of a new site,
/// reset status of modified_vertices to UNDECIDED and incident_faces to NONINCIDENT,
/// so that we are ready for the next insertion.
void VoronoiDiagram::reset_status() {
    BOOST_FOREACH( HEVertex v, modified_vertices ) {
        g[v].reset_status();
    }
    modified_vertices.clear();
    BOOST_FOREACH(HEFace& f, incident_faces ) { 
        g[f].status = NONINCIDENT; 
    }
    incident_faces.clear();
    v0.clear();
}

/// \brief find and return ::IN - ::OUT edges
/// 
/// given the set v0 of ::IN vertices, find and return the adjacent ::IN - ::OUT edges.
/// Later ::NEW vertices are inserted into each of the found ::IN - ::OUT edges
EdgeVector VoronoiDiagram::find_in_out_edges() { 
    assert( !v0.empty() );
    EdgeVector output; // new vertices generated on these edges
    BOOST_FOREACH( HEVertex& v, v0 ) {                                   
        assert( g[v].status == IN ); // all verts in v0 are IN
        BOOST_FOREACH(HEEdge e, g.out_edge_itr(v)){
            if ( g[ g.target( e ) ].status == OUT ) 
                output.push_back(e); // this is an IN-OUT edge
        }
    }
    if (debug) std::cout << "find_in_out_edges() " << output.size() << " IN-OUT edges \n";
    assert( !output.empty() );
    return output;
}

/// \brief adjacent in-count predicate for buildingdelete-tree
///
/// number of IN vertices adjacent to given vertex v
/// predicate C4 i.e. "adjacent in-count" from Sugihara&Iri 1992 "one million" paper
bool VoronoiDiagram::predicate_c4(HEVertex v) {
    int in_count=0;
    BOOST_FOREACH(HEEdge e, g.out_edge_itr(v)){
        HEVertex w = g.target( e );
        if ( g[w].status == IN ) {
            in_count++;
            if (in_count >= 2)
                return true;
        }
    }
    return false;
}

/// \brief connectedness-predicate for delete-tree building
///
/// do any of the three faces that are adjacent to the given IN-vertex v have an IN-vertex ?
/// predicate C5 i.e. "connectedness"  from Sugihara&Iri 1992 "one million" paper
bool VoronoiDiagram::predicate_c5(HEVertex v) {
    if (g[v].type == APEX || g[v].type == SPLIT ) { return true; } // ?
    FaceVector adjacent_incident_faces;

    BOOST_FOREACH(HEEdge e, g.out_edge_itr(v)){
        //HEFace f = ;
        if ( g[ g[e].face ].status == INCIDENT )
            adjacent_incident_faces.push_back( g[e].face );
    }

    assert( !adjacent_incident_faces.empty() );
    
    //bool all_found = true;
    BOOST_FOREACH( HEFace f, adjacent_incident_faces ) { // check each adjacent face f for an IN-vertex
        bool face_ok=false;
        HEEdge current = g[f].edge;
        HEEdge start = current;
        do {
            HEVertex w = g.target(current);
            if ( w != v && g[w].status == IN && g.has_edge(w,v) )  // v should be adjacent to an IN vertex on the face
                face_ok = true;
            else if ( w!=v && ( g[w].type == ENDPOINT || g[w].type == APEX  || g[w].type == SPLIT) ) // if we are next to an ENDPOINT, then ok(?)
                face_ok=true;
            current = g[current].next;
        } while(current!=start);  

        if (!face_ok)
            return false;
            //all_found=false;
    }
    return true; // if we get here we found all ok
    //return all_found; // if this returns false, we mark a vertex OUT, on topology grounds.
}

/// return number of ::SPLIT vertices
int VoronoiDiagram::num_split_vertices() const { 
    int count = 0;
    BOOST_FOREACH( const HEVertex v, g.vertices() ) {
        if (g[v].type == SPLIT)
            count++;
    }
    return count; 
}

/// count number of ::NEW vertices on the given face \a f
int VoronoiDiagram::num_new_vertices(HEFace f) {
    HEEdge current = g[f].edge;
    HEEdge start = current;
    int count=0;
    //int num_e=0;
    do {
        HEVertex v = g.target(current);
        if ( (g[v].status == NEW) && (g[v].type != SEPPOINT) )
            count++;
        //num_e++;
        //assert( num_e <3000);
        current = g[current].next;
    } while(current!=start);  
    return count;
}

/// filter the graph using given Filter \a flt
void VoronoiDiagram::filter( Filter* flt) {
    flt->set_graph(&g);
    BOOST_FOREACH(HEEdge e, g.edges() ) {
        if ( ! (*flt)(e) )
            g[e].valid = false;
    }
}

/// \brief reset filtering by setting all edges valid
void VoronoiDiagram::filter_reset() { // this sets valid=true for all edges 
    BOOST_FOREACH(HEEdge e, g.edges() ) {
        g[e].valid = true;
    }
}
    
/// run topology/geometry check on diagram
bool VoronoiDiagram::check() {
    if( vd_checker->is_valid() ) {
        if (debug) std::cout << "diagram check OK.\n";
        return true;
    } else {
        if (debug) std::cout << "diagram check ERROR.\n";
        return false;
    }
}

/// string repr
std::string VoronoiDiagram::print() const {
    std::ostringstream o;
    o << "VoronoiDiagram \n";
    o << " num_vertices    = "<< g.num_vertices() << "\n";
    o << " num_edges       = "<< g.num_edges() <<"\n";
    o << " num_point_sites = "<< num_point_sites() <<"\n";
    o << " num_line_sites  = "<< num_line_sites() <<"\n";
    o << " num_split_vertices  = "<< num_split_vertices() <<"\n";
    return o.str();
}

} // end namespace
// end file voronoidiagram.cpp<|MERGE_RESOLUTION|>--- conflicted
+++ resolved
@@ -1696,7 +1696,6 @@
         assert( g[twin_previous].k == g[twin_next].k );  
         assert( g[twin_previous].face == g[twin_next].face );        
         // twin_prev -> e2_tw -> e1_tw -> twin_next   on new_face 
-<<<<<<< HEAD
 
         //g.set_next_chain( boost::assign::list_of(twin_previous)(e2_tw)(e1_tw)(twin_next) );
         g[twin_previous].next=e2_tw; g[e2_tw].next=e1_tw; g[e1_tw].next=twin_next;
@@ -1704,10 +1703,7 @@
         //g[e1].k=g[new_next].k; g[e2].k=g[new_next].k;
 
         //, new_face,  g[new_source].k3  );
-=======
-        g.set_next_chain( boost::assign::list_of(twin_previous)(e2_tw)(e1_tw)(twin_next) );
-        
->>>>>>> 6f5934f5
+
                 
         g[e1_tw].k = g[new_source].k3;
         g[e2_tw].k = g[new_source].k3;
